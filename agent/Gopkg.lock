--- conflicted
+++ resolved
@@ -66,12 +66,8 @@
     "service/iam",
     "service/secretsmanager",
     "service/secretsmanager/secretsmanageriface",
-<<<<<<< HEAD
-    "service/sts",
-=======
     "service/ssm",
     "service/sts"
->>>>>>> 6338d7c9
   ]
   pruneopts = "UT"
   revision = "4f5d298bd2dcb34b06d944594f458d1f77ac4d66"
@@ -437,7 +433,6 @@
 [solve-meta]
   analyzer-name = "dep"
   analyzer-version = 1
-<<<<<<< HEAD
   input-imports = [
     "github.com/aws/aws-sdk-go/aws",
     "github.com/aws/aws-sdk-go/aws/arn",
@@ -487,8 +482,5 @@
     "golang.org/x/sys/windows/svc/eventlog",
     "golang.org/x/tools/imports",
   ]
-=======
-  inputs-digest = "7c8ed512eec24a9c10508a209dbd3dd497fcada2e80b9b03e7c538592a4463f8"
->>>>>>> 6338d7c9
   solver-name = "gps-cdcl"
   solver-version = 1