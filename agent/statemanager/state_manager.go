// Copyright 2014-2015 Amazon.com, Inc. or its affiliates. All Rights Reserved.
//
// Licensed under the Apache License, Version 2.0 (the "License"). You may
// not use this file except in compliance with the License. A copy of the
// License is located at
//
//	http://aws.amazon.com/apache2.0/
//
// or in the "license" file accompanying this file. This file is distributed
// on an "AS IS" BASIS, WITHOUT WARRANTIES OR CONDITIONS OF ANY KIND, either
// express or implied. See the License for the specific language governing
// permissions and limitations under the License.

// Package statemanager implements simple constructs for saving and restoring
// state from disk.
// It provides the interface for a StateManager which can read/write arbitrary
// json data from/to disk.
package statemanager

import (
	"encoding/json"
	"errors"
	"os"
	"strconv"
	"sync"
	"time"

	"github.com/aws/amazon-ecs-agent/agent/config"
	"github.com/aws/amazon-ecs-agent/agent/logger"
)

const (
	// ECSDataVersion is the current version of saved data. Any backwards or
	// forwards incompatible changes to the data-format should increment this number
	// and retain the ability to read old data versions.
	// Version changes:
	// 1) initial
	// 2)
	//   a) Add 'ACSSeqNum' top level field (backwards compatible; technically
	//      forwards compatible but could cause resource constraint violations)
	//   b) remove 'DEAD', 'UNKNOWN' state from ever being marshalled (backward and
	//      forward compatible)
	// 3) Add 'Protocol' field to 'portMappings' and 'KnownPortBindings'
	// 4) Add 'DockerConfig' struct
	// 5) Add 'ImageStates' struct as part of ImageManager
	// 6)
	//   a) Refactor 'Internal' field in 'api.Container' to 'Type' enum
	//   b) Add 'ContainerResourcesProvisioned' as a new 'ContainerStatus' enum
	//   c) Add 'SteadyStateStatus' field to 'Container' struct
	//   d) Add 'ENIAttachments' struct
	//   e) Deprecate 'SteadyStateDependencies' in favor of 'TransitionDependencySet'
	// 7)
	//   a) Add 'MetadataUpdated' field to 'api.Container'
	//   b) Add 'DomainNameServers' and 'DomainNameSearchList' in `api.ENI`
	// 8)
<<<<<<< HEAD
	//   a) Add 'UseExecutionRole' in `api.ECRAuthData`
	//   b) Add `executionCredentialsID` in `api.Task`
=======
	//   a) Added task cgroup related fields to 'api.Task'
>>>>>>> 3ee48b99
	ECSDataVersion = 8

	// ecsDataFile specifies the filename in the ECS_DATADIR
	ecsDataFile = "ecs_agent_data.json"

	// minSaveInterval specifies how frequently to flush to disk
	minSaveInterval = 10 * time.Second
)

var log = logger.ForModule("statemanager")

// Saveable types should be able to be json serializable and deserializable
// Properly, this should have json.Marshaler/json.Unmarshaler here, but string
// and so on can be marshaled/unmarshaled sanely but don't fit those interfaces.
type Saveable interface{}

// Saver is a type that can be saved
type Saver interface {
	Save() error
	ForceSave() error
}

// Option functions are functions that may be used as part of constructing a new
// StateManager
type Option func(StateManager)

type saveableState map[string]*Saveable
type intermediateSaveableState map[string]json.RawMessage

// State is a struct of all data that should be saveable/loadable to disk. Each
// element should be json-serializable.
//
// Note, changing this to work with BinaryMarshaler or another more compact
// format would be fine, but everything already needs a json representation
// since that's our wire format and the extra space taken / IO-time is expected
// to be fairly negligable.
type state struct {
	Data saveableState

	Version int
}

type intermediateState struct {
	Data intermediateSaveableState
}

type versionOnlyState struct {
	Version int
}

type platformDependencies interface{}

// A StateManager can load and save state from disk.
// Load is not expected to return an error if there is no state to load.
type StateManager interface {
	Saver
	Load() error
}

type basicStateManager struct {
	statePath string // The path to a file in which state can be serialized

	state *state // pointers to the data we should save / load into

	saveTimesLock   sync.Mutex // guards save times
	lastSave        time.Time  //the last time a save completed
	nextPlannedSave time.Time  //the next time a save is planned

	savingLock sync.Mutex // guards marshal, write, move (on Linux), and load (on Windows)

	platformDependencies platformDependencies // platform-specific dependencies
}

// NewStateManager constructs a new StateManager which saves data at the
// location specified in cfg and operates under the given options.
// The returned StateManager will not save more often than every 10 seconds and
// will not reliably return errors with Save, but will log them appropriately.
func NewStateManager(cfg *config.Config, options ...Option) (StateManager, error) {
	fi, err := os.Stat(cfg.DataDir)
	if err != nil {
		return nil, err
	}
	if !fi.IsDir() {
		return nil, errors.New("State manager DataDir must exist")
	}

	state := &state{
		Data:    make(saveableState),
		Version: ECSDataVersion,
	}
	manager := &basicStateManager{
		statePath: cfg.DataDir,
		state:     state,
	}

	for _, option := range options {
		option(manager)
	}

	manager.platformDependencies = newPlatformDependencies()

	return manager, nil
}

// AddSaveable is an option that adds a given saveable as one that should be saved
// under the given name. The name must be the same across uses of the
// statemanager (e.g. program invocations) for it to be serialized and
// deserialized correctly.
func AddSaveable(name string, saveable Saveable) Option {
	return (Option)(func(m StateManager) {
		manager, ok := m.(*basicStateManager)
		if !ok {
			log.Crit("Unable to add to state manager; unknown instantiation")
			return
		}
		manager.state.Data[name] = &saveable
	})
}

// Save triggers a save to file, though respects a minimum save interval to wait
// between saves.
func (manager *basicStateManager) Save() error {
	manager.saveTimesLock.Lock()
	defer manager.saveTimesLock.Unlock()
	if time.Since(manager.lastSave) >= minSaveInterval {
		// we can just save
		err := manager.ForceSave()
		manager.lastSave = time.Now()
		manager.nextPlannedSave = time.Time{} // re-zero it; assume all pending desires to save are fulfilled
		return err
	} else if manager.nextPlannedSave.IsZero() {
		// No save planned yet, we should plan one.
		next := manager.lastSave.Add(minSaveInterval)
		manager.nextPlannedSave = next
		go func() {
			time.Sleep(next.Sub(time.Now()))
			manager.Save()
		}()
	}
	// else nextPlannedSave wasn't Zero so there's a save planned elsewhere that'll
	// fulfill this
	return nil
}

// ForceSave saves the given State to a file. It is an atomic operation on POSIX
// systems (by Renaming over the target file).
// This function logs errors at will and does not necessarily expect the caller
// to handle the error because there's little a caller can do in general other
// than just keep going.
// In addition, the StateManager internally buffers save requests in order to
// only save at most every STATE_SAVE_INTERVAL.
func (manager *basicStateManager) ForceSave() error {
	manager.savingLock.Lock()
	defer manager.savingLock.Unlock()
	log.Info("Saving state!")
	s := manager.state
	s.Version = ECSDataVersion

	data, err := json.Marshal(s)
	if err != nil {
		log.Error("Error saving state; could not marshal data; this is odd", "err", err)
		return err
	}
	return manager.writeFile(data)
}

// Load reads state off the disk from the well-known filepath and loads it into
// the passed State object.
func (manager *basicStateManager) Load() error {
	s := manager.state
	log.Info("Loading state!")
	data, err := manager.readFile()
	if err != nil {
		log.Error("Error reading existing state file", "err", err)
		return err
	}
	if data == nil {
		return nil
	}
	// Dry-run to make sure this is a version we can understand
	err = manager.dryRun(data)
	if err != nil {
		return err
	}
	// Now load it into the actual state. The reason we do this with the
	// intermediate state is that we *must* unmarshal directly into the
	// "saveable" pointers we were given in AddSaveable; if we unmarshal
	// directly into a map with values of pointers, those pointers are lost.
	// We *must* unmarshal this way because the existing pointers could have
	// semi-initialized data (and are actually expected to)

	var intermediate intermediateState
	err = json.Unmarshal(data, &intermediate)
	if err != nil {
		log.Debug("Could not unmarshal into intermediate")
		return err
	}

	for key, rawJSON := range intermediate.Data {
		actualPointer, ok := manager.state.Data[key]
		if !ok {
			log.Error("Loading state: potentially malformed json key of " + key)
			continue
		}
		err = json.Unmarshal(rawJSON, actualPointer)
		if err != nil {
			log.Debug("Could not unmarshal into actual")
			return err
		}
	}

	log.Debug("Loaded state!", "state", s)
	return nil
}

func (manager *basicStateManager) dryRun(data []byte) error {
	// Dry-run to make sure this is a version we can understand
	tmps := versionOnlyState{}
	err := json.Unmarshal(data, &tmps)
	if err != nil {
		log.Crit("Could not unmarshal existing state; corrupted data?", "err", err, "data", data)
		return err
	}
	if tmps.Version > ECSDataVersion {
		strversion := strconv.Itoa(tmps.Version)
		return errors.New("Unsupported data format: Version " + strversion + " not " + strconv.Itoa(ECSDataVersion))
	}
	return nil
}<|MERGE_RESOLUTION|>--- conflicted
+++ resolved
@@ -53,12 +53,9 @@
 	//   a) Add 'MetadataUpdated' field to 'api.Container'
 	//   b) Add 'DomainNameServers' and 'DomainNameSearchList' in `api.ENI`
 	// 8)
-<<<<<<< HEAD
 	//   a) Add 'UseExecutionRole' in `api.ECRAuthData`
 	//   b) Add `executionCredentialsID` in `api.Task`
-=======
-	//   a) Added task cgroup related fields to 'api.Task'
->>>>>>> 3ee48b99
+	//   c) Added task cgroup related fields ('CPU', 'Memory', 'MemoryCPULimitsEnabled') to 'api.Task'
 	ECSDataVersion = 8
 
 	// ecsDataFile specifies the filename in the ECS_DATADIR
