--- conflicted
+++ resolved
@@ -65,16 +65,12 @@
 	// 12) Deprecate 'TransitionDependencySet' and add new 'TransitionDependenciesMap' in 'apicontainer.Container'
 	// 13) Add 'resources' field to 'api.task.task'
 	// 14) Add 'PlatformFields' field to 'api.task.task'
-<<<<<<< HEAD
 	// 15) Add 'PIDMode' and 'IPCMode' fields to 'api.task.task'
-	ECSDataVersion = 15
-=======
-	// 15) Add 'V3EndpointID' field to 'Container' struct
-	// 16)
+	// 16) Add 'V3EndpointID' field to 'Container' struct
+	// 17)
 	//   a) Add 'secrets' field to 'apicontainer.Container'
 	//   b) Add 'ssmsecret' field to 'resources'
-	ECSDataVersion = 16
->>>>>>> 6eef44a1
+	ECSDataVersion = 17
 
 	// ecsDataFile specifies the filename in the ECS_DATADIR
 	ecsDataFile = "ecs_agent_data.json"
