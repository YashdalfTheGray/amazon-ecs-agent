// Copyright 2014-2018 Amazon.com, Inc. or its affiliates. All Rights Reserved.
//
// Licensed under the Apache License, Version 2.0 (the "License"). You may
// not use this file except in compliance with the License. A copy of the
// License is located at
//
//	http://aws.amazon.com/apache2.0/
//
// or in the "license" file accompanying this file. This file is distributed
// on an "AS IS" BASIS, WITHOUT WARRANTIES OR CONDITIONS OF ANY KIND, either
// express or implied. See the License for the specific language governing
// permissions and limitations under the License.

package dockerapi

import (
	"bytes"
	"context"
	"encoding/base64"
	"encoding/json"
	"errors"
	"fmt"
	"io"
<<<<<<< HEAD
	"math/rand"
=======
	"strconv"
>>>>>>> 39c830ff
	"strings"
	"sync"
	"sync/atomic"
	"time"

	apicontainer "github.com/aws/amazon-ecs-agent/agent/api/container"
	apicontainerstatus "github.com/aws/amazon-ecs-agent/agent/api/container/status"
	apierrors "github.com/aws/amazon-ecs-agent/agent/api/errors"
	"github.com/aws/amazon-ecs-agent/agent/async"
	"github.com/aws/amazon-ecs-agent/agent/config"
	"github.com/aws/amazon-ecs-agent/agent/dockerclient"
	"github.com/aws/amazon-ecs-agent/agent/dockerclient/dockerauth"
	"github.com/aws/amazon-ecs-agent/agent/dockerclient/sdkclient"
	"github.com/aws/amazon-ecs-agent/agent/dockerclient/sdkclientfactory"
	"github.com/aws/amazon-ecs-agent/agent/ecr"
	"github.com/aws/amazon-ecs-agent/agent/utils"
	"github.com/aws/amazon-ecs-agent/agent/utils/ttime"

	"github.com/cihub/seelog"
	"github.com/docker/docker/api/types"
	dockercontainer "github.com/docker/docker/api/types/container"
	"github.com/docker/docker/api/types/events"
	"github.com/docker/docker/api/types/filters"
	"github.com/docker/docker/api/types/network"
	"github.com/docker/docker/api/types/volume"
)

const (
	dockerDefaultTag = "latest"
	// imageNameFormat is the name of a image may look like: repo:tag
	imageNameFormat = "%s:%s"
	// the buffer size will ensure agent doesn't miss any event from docker
	dockerEventBufferSize = 100
	// healthCheckStarting is the initial status returned from docker container health check
	healthCheckStarting = "starting"
	// healthCheckHealthy is the healthy status returned from docker container health check
	healthCheckHealthy = "healthy"
	// healthCheckUnhealthy is unhealthy status returned from docker container health check
	healthCheckUnhealthy = "unhealthy"
	// maxHealthCheckOutputLength is the maximum length of healthcheck command output that agent will save
	maxHealthCheckOutputLength = 1024
	// VolumeDriverType is one of the plugin capabilities see https://docs.docker.com/engine/reference/commandline/plugin_ls/#filtering
	VolumeDriverType = "volumedriver"
)

// Timelimits for docker operations enforced above docker
// TODO: Make these limits configurable.
const (
	pullImageTimeout = 2 * time.Hour
	// CreateContainerTimeout is the timeout for the CreateContainer API.
	CreateContainerTimeout = 4 * time.Minute
	// StopContainerTimeout is the timeout for the StopContainer API.
	StopContainerTimeout = 30 * time.Second
	// RemoveContainerTimeout is the timeout for the RemoveContainer API.
	RemoveContainerTimeout = 5 * time.Minute
	// InspectContainerTimeout is the timeout for the InspectContainer API.
	InspectContainerTimeout = 30 * time.Second
	// RemoveImageTimeout is the timeout for the RemoveImage API.
	RemoveImageTimeout = 3 * time.Minute
	// ListPluginsTimeout is the timout for ListPlugins API.
	ListPluginsTimeout = 1 * time.Minute
	// CreateVolumeTimeout is the timout for CreateVolume API.
	CreateVolumeTimeout = 5 * time.Minute
	// InspectVolumeTimeout is the timout for InspectVolume API.
	InspectVolumeTimeout = 5 * time.Minute
	// RemoveVolumeTimeout is the timout for RemoveVolume API.
	RemoveVolumeTimeout = 5 * time.Minute
	// Parameters for caching the docker auth for ECR
	tokenCacheSize = 100
	// tokenCacheTTL is the default ttl of the docker auth for ECR
	tokenCacheTTL = 12 * time.Hour

	// dockerPullBeginTimeout is the timeout from when a 'pull' is called to when
	// we expect to see output on the pull progress stream. This is to work
	// around a docker bug which sometimes results in pulls not progressing.
	dockerPullBeginTimeout = 5 * time.Minute

	// pullStatusSuppressDelay controls the time where pull status progress bar
	// output will be suppressed in debug mode
	pullStatusSuppressDelay = 2 * time.Second

	// StatsInactivityTimeout controls the amount of time we hold open a
	// connection to the Docker daemon waiting for stats data
	StatsInactivityTimeout = 5 * time.Second

	// retry settings for pulling images
	maximumPullRetries        = 5
	minimumPullRetryDelay     = 250 * time.Millisecond
	maximumPullRetryDelay     = 1 * time.Second
	pullRetryDelayMultiplier  = 1.5
	pullRetryJitterMultiplier = 0.2
)

// DockerClient interface to make testing it easier
type DockerClient interface {
	// SupportedVersions returns a slice of the supported docker versions (or at least supposedly supported).
	SupportedVersions() []dockerclient.DockerVersion

	// KnownVersions returns a slice of the Docker API versions known to the Docker daemon.
	KnownVersions() []dockerclient.DockerVersion

	// WithVersion returns a new DockerClient for which all operations will use the given remote api version.
	// A default version will be used for a client not produced via this method.
	WithVersion(dockerclient.DockerVersion) DockerClient

	// ContainerEvents returns a channel of DockerContainerChangeEvents. Events are placed into the channel and should
	// be processed by the listener.
	ContainerEvents(ctx context.Context) (<-chan DockerContainerChangeEvent, error)

	// PullImage pulls an image. authData should contain authentication data provided by the ECS backend.
	PullImage(image string, authData *apicontainer.RegistryAuthenticationData) DockerContainerMetadata

	// CreateContainer creates a container with the provided Config, HostConfig, and name. A timeout value
	// and a context should be provided for the request.
	CreateContainer(context.Context, *dockercontainer.Config, *dockercontainer.HostConfig, string, time.Duration) DockerContainerMetadata

	// StartContainer starts the container identified by the name provided. A timeout value and a context should be
	// provided for the request.
	StartContainer(context.Context, string, time.Duration) DockerContainerMetadata

	// StopContainer stops the container identified by the name provided. A timeout value and a context should be provided
	// for the request.
	StopContainer(context.Context, string, time.Duration) DockerContainerMetadata

	// DescribeContainer returns status information about the specified container. A context should be provided
	// for the request
	DescribeContainer(context.Context, string) (apicontainerstatus.ContainerStatus, DockerContainerMetadata)

	// RemoveContainer removes a container (typically the rootfs, logs, and associated metadata) identified by the name.
	// A timeout value and a context should be provided for the request.
	RemoveContainer(context.Context, string, time.Duration) error

	// InspectContainer returns information about the specified container. A timeout value and a context should be
	// provided for the request.
	InspectContainer(context.Context, string, time.Duration) (*types.ContainerJSON, error)

	// ListContainers returns the set of containers known to the Docker daemon. A timeout value and a context
	// should be provided for the request.
	ListContainers(context.Context, bool, time.Duration) ListContainersResponse

	// CreateVolume creates a docker volume. A timeout value should be provided for the request
	CreateVolume(context.Context, string, string, map[string]string, map[string]string, time.Duration) SDKVolumeResponse

	// InspectVolume returns a volume by its name. A timeout value should be provided for the request
	InspectVolume(context.Context, string, time.Duration) SDKVolumeResponse

	// RemoveVolume removes a volume by its name. A timeout value should be provided for the request
	RemoveVolume(context.Context, string, time.Duration) error

	// ListPluginsWithFilters returns the set of docker plugins installed on the host, filtered by options provided.
	// A timeout value should be provided for the request.
	// TODO ListPluginsWithFilters can be removed since ListPlugins takes in filters
	ListPluginsWithFilters(context.Context, bool, []string, time.Duration) ([]string, error)

	// ListPlugins returns the set of docker plugins installed on the host. A timeout value should be provided for
	// the request.
	ListPlugins(context.Context, time.Duration, filters.Args) ListPluginsResponse

	// Stats returns a channel of stat data for the specified container. A context should be provided so the request can
	// be canceled.
	Stats(context.Context, string, time.Duration) (<-chan *types.Stats, error)

	// Version returns the version of the Docker daemon.
	Version(context.Context, time.Duration) (string, error)

	// APIVersion returns the api version of the client
	APIVersion() (dockerclient.DockerVersion, error)

	// InspectImage returns information about the specified image.
	InspectImage(string) (*types.ImageInspect, error)

	// RemoveImage removes the metadata associated with an image and may remove the underlying layer data. A timeout
	// value and a context should be provided for the request.
	RemoveImage(context.Context, string, time.Duration) error
	// LoadImage loads an image from an input stream. A timeout value and a context should be provided for the request.
	LoadImage(context.Context, io.Reader, time.Duration) error
}

// DockerGoClient wraps the underlying go-dockerclient and docker/docker library.
// It exists primarily for the following four purposes:
// 1) Provide an abstraction over inputs and outputs,
//    a) Inputs: Trims them down to what we actually need (largely unchanged tbh)
//    b) Outputs: Unifies error handling and the common 'start->inspect'
//       pattern by having a consistent error output. This error output
//       contains error data with a given Name that aims to be presentable as a
//       'reason' in state changes. It also filters out the information about a
//       container that is of interest, such as network bindings, while
//       ignoring the rest.
// 2) Timeouts: It adds timeouts everywhere, mostly as a reaction to
//    pull-related issues in the Docker daemon.
// 3) Versioning: It abstracts over multiple client versions to allow juggling
//    appropriately there.
// 4) Allows for both the go-dockerclient client and Docker SDK client to live
//    side-by-side until migration to the Docker SDK is complete.
// Implements DockerClient
// TODO Remove clientfactory field once all API calls are migrated to sdkclientFactory
type dockerGoClient struct {
	sdkClientFactory sdkclientfactory.Factory
	version          dockerclient.DockerVersion
	ecrClientFactory ecr.ECRFactory
	auth             dockerauth.DockerAuthProvider
	ecrTokenCache    async.Cache
	config           *config.Config
	context          context.Context

	_time     ttime.Time
	_timeOnce sync.Once

	daemonVersionUnsafe string
	lock                sync.Mutex
}

type ImagePullResponse struct {
	Id             string `json:"id,omitempty"`
	Status         string `json:"status,omitempty"`
	ProgressDetail struct {
		Current int64 `json:"current,omitempty"`
		Total   int64 `json:"total,omitempty"`
	} `json:"progressDetail,omitempty"`
	Progress string `json:"progress,omitempty"`
	Error    struct {
		Code    int    `json:"code,omitempty"`
		Message string `json:"message,omitempty"`
	} `json:"errorDetail,omitempty"`
}

func (dg *dockerGoClient) WithVersion(version dockerclient.DockerVersion) DockerClient {
	return &dockerGoClient{
		sdkClientFactory: dg.sdkClientFactory,
		version:          version,
		auth:             dg.auth,
		config:           dg.config,
		context:          dg.context,
	}
}

// scratchCreateLock guards against multiple 'scratch' image creations at once
var scratchCreateLock sync.Mutex

// NewDockerGoClient creates a new DockerGoClient
// TODO Remove clientfactory parameter once migration to Docker SDK is complete.
func NewDockerGoClient(sdkclientFactory sdkclientfactory.Factory,
	cfg *config.Config, ctx context.Context) (DockerClient, error) {
	// Ensure SDK client can connect to the Docker daemon.
	sdkclient, err := sdkclientFactory.GetDefaultClient()

	if err != nil {
		seelog.Errorf("DockerGoClient: Docker SDK client unable to connect to Docker daemon. "+
			"Ensure Docker is running: %v", err)
		return nil, err
	}

	// Even if we have a DockerClient, the daemon might not be running. Ping from both clients
	// to ensure it's up.
	_, err = sdkclient.Ping(ctx)
	if err != nil {
		seelog.Errorf("DockerGoClient: Docker SDK client unable to ping Docker daemon. "+
			"Ensure Docker is running: %v", err)
		return nil, err
	}

	var dockerAuthData json.RawMessage
	if cfg.EngineAuthData != nil {
		dockerAuthData = cfg.EngineAuthData.Contents()
	}
	return &dockerGoClient{
		sdkClientFactory: sdkclientFactory,
		auth:             dockerauth.NewDockerAuthProvider(cfg.EngineAuthType, dockerAuthData),
		ecrClientFactory: ecr.NewECRFactory(cfg.AcceptInsecureCert),
		ecrTokenCache:    async.NewLRUCache(tokenCacheSize, tokenCacheTTL),
		config:           cfg,
		context:          ctx,
	}, nil
}

// Returns the Docker SDK Client
func (dg *dockerGoClient) sdkDockerClient() (sdkclient.Client, error) {
	if dg.version == "" {
		return dg.sdkClientFactory.GetDefaultClient()
	}
	return dg.sdkClientFactory.GetClient(dg.version)
}

func (dg *dockerGoClient) time() ttime.Time {
	dg._timeOnce.Do(func() {
		if dg._time == nil {
			dg._time = &ttime.DefaultTime{}
		}
	})
	return dg._time
}

func (dg *dockerGoClient) PullImage(image string, authData *apicontainer.RegistryAuthenticationData) DockerContainerMetadata {
	// TODO Switch to just using context.WithDeadline and get rid of this funky code
	timeout := dg.time().After(pullImageTimeout)
	ctx, cancel := context.WithCancel(context.TODO())
	defer cancel()

	response := make(chan DockerContainerMetadata, 1)
	go func() {
		imagePullBackoff := utils.NewSimpleBackoff(minimumPullRetryDelay,
			maximumPullRetryDelay, pullRetryJitterMultiplier, pullRetryDelayMultiplier)
		err := utils.RetryNWithBackoffCtx(ctx, imagePullBackoff, maximumPullRetries,
			func() error {
				err := dg.pullImage(ctx, image, authData)
				if err != nil {
					seelog.Warnf("DockerGoClient: failed to pull image %s: %s", image, err.Error())
				}
				return err
			})
		response <- DockerContainerMetadata{Error: wrapPullErrorAsNamedError(err)}
	}()
	select {
	case resp := <-response:
		return resp
	case <-timeout:
		cancel()
		return DockerContainerMetadata{Error: &DockerTimeoutError{pullImageTimeout, "pulled"}}
	}
}

func wrapPullErrorAsNamedError(err error) apierrors.NamedError {
	var retErr apierrors.NamedError
	if err != nil {
		engErr, ok := err.(apierrors.NamedError)
		if !ok {
			engErr = CannotPullContainerError{err}
		}
		retErr = engErr
	}
	return retErr
}

func (dg *dockerGoClient) pullImage(ctx context.Context, image string, authData *apicontainer.RegistryAuthenticationData) apierrors.NamedError {
	seelog.Debugf("DockerGoClient: pulling image: %s", image)
	client, err := dg.sdkDockerClient()
	if err != nil {
		return CannotGetDockerClientError{version: dg.version, err: err}
	}

	sdkAuthConfig, err := dg.getAuthdata(image, authData)
	if err != nil {
		return wrapPullErrorAsNamedError(err)
	}
	// encode auth data
	var buf bytes.Buffer
	if err := json.NewEncoder(&buf).Encode(sdkAuthConfig); err != nil {
		return CannotPullECRContainerError{err}
	}

	imagePullOpts := types.ImagePullOptions{
		All:          false,
		RegistryAuth: base64.URLEncoding.EncodeToString(buf.Bytes()),
	}

	repository := getRepository(image)

	timeout := dg.time().After(dockerPullBeginTimeout)
	// pullBegan is a channel indicating that we have seen at least one line of data on the 'OutputStream' above.
	// It is here to guard against a bug wherein Docker never writes anything to that channel and hangs in pulling forever.
	pullBegan := make(chan bool, 1)
	// pullBeganOnce ensures we only indicate it began once (since our channel will only be read 0 or 1 times)
	pullBeganOnce := sync.Once{}

	pullFinished := make(chan error, 1)
	subCtx, cancelRequest := context.WithCancel(ctx)

	go func() {
		defer cancelRequest()
		reader, err := client.ImagePull(subCtx, repository, imagePullOpts)
		if err != nil {
			pullFinished <- err
			return
		}

		// handle inactivity timeout
		var canceled uint32
		var ch chan<- struct{}
		reader, ch = handleInactivityTimeout(reader, dg.config.ImagePullInactivityTimeout, cancelRequest, &canceled)
		defer reader.Close()
		defer close(ch)

		decoder := json.NewDecoder(reader)
		data := new(ImagePullResponse)
		for err := decoder.Decode(data); err != io.EOF; err = decoder.Decode(data) {
			if err != nil {
				seelog.Warnf("DockerGoClient: Unable to decode pull event message for image %s: %v", image, err)
				pullFinished <- err
				return
			}
			if atomic.LoadUint32(&canceled) != 0 {
				seelog.Warnf("DockerGoClient: inactivity time exceeded timeout while pulling image %s", image)
				pullErr := errors.New("inactivity time exceeded timeout while pulling image")
				pullFinished <- pullErr
				return
			}

			pullBeganOnce.Do(func() {
				pullBegan <- true
			})

			dg.filterPullDebugOutput(data, image)

			data = new(ImagePullResponse)
		}
		pullFinished <- nil
	}()

	select {
	case <-pullBegan:
		break
	case pullErr := <-pullFinished:
		if pullErr != nil {
			return CannotPullContainerError{pullErr}
		}
		seelog.Debugf("DockerGoClient: pulling image complete: %s", image)
		return nil
	case <-timeout:
		return &DockerTimeoutError{dockerPullBeginTimeout, "pullBegin"}
	}
	seelog.Debugf("DockerGoClient: pull began for image: %s", image)

	err = <-pullFinished
	if err != nil {
		return CannotPullContainerError{err}
	}

	seelog.Debugf("DockerGoClient: pulling image complete: %s", image)
	return nil
}

func (dg *dockerGoClient) filterPullDebugOutput(data *ImagePullResponse, image string) {

	var statusDisplayed time.Time

	now := time.Now()
	if !strings.Contains(data.Progress, "[=") || now.After(statusDisplayed.Add(pullStatusSuppressDelay)) {
		// skip most of the progress bar lines, but retain enough for debugging
		seelog.Debugf("DockerGoClient: pulling image %s, status %s", image, data.Progress)
		statusDisplayed = now
	}

	if strings.Contains(data.Status, "already being pulled by another client. Waiting.") {
		// This can mean the daemon is 'hung' in pulling status for this image, but we can't be sure.
		seelog.Errorf("DockerGoClient: image 'pull' status marked as already being pulled for image %s, status %s",
			image, data.Status)
	}
}

func getRepository(image string) string {
	repository, tag := utils.ParseRepositoryTag(image)
	if tag == "" {
		repository = repository + ":" + dockerDefaultTag
	} else {
		repository = image
	}
	return repository
}

func (dg *dockerGoClient) InspectImage(image string) (*types.ImageInspect, error) {
	client, err := dg.sdkDockerClient()
	if err != nil {
		return nil, err
	}
	imageData, _, err := client.ImageInspectWithRaw(dg.context, image)
	return &imageData, err
}

func (dg *dockerGoClient) getAuthdata(image string, authData *apicontainer.RegistryAuthenticationData) (types.AuthConfig, error) {

	if authData == nil {
		return dg.auth.GetAuthconfig(image, nil)
	}

	switch authData.Type {
	case apicontainer.AuthTypeECR:
		provider := dockerauth.NewECRAuthProvider(dg.ecrClientFactory, dg.ecrTokenCache)
		authConfig, err := provider.GetAuthconfig(image, authData)
		if err != nil {
			return authConfig, CannotPullECRContainerError{err}
		}
		return authConfig, nil

	case apicontainer.AuthTypeASM:
		return authData.ASMAuthData.GetDockerAuthConfig(), nil

	default:
		return dg.auth.GetAuthconfig(image, nil)
	}
}

func (dg *dockerGoClient) CreateContainer(ctx context.Context,
	config *dockercontainer.Config,
	hostConfig *dockercontainer.HostConfig,
	name string,
	timeout time.Duration) DockerContainerMetadata {
	ctx, cancel := context.WithTimeout(ctx, timeout)
	defer cancel()

	// Buffered channel so in the case of timeout it takes one write, never gets
	// read, and can still be GC'd
	response := make(chan DockerContainerMetadata, 1)
	go func() { response <- dg.createContainer(ctx, config, hostConfig, name) }()

	// Wait until we get a response or for the 'done' context channel
	select {
	case resp := <-response:
		return resp
	case <-ctx.Done():
		// Context has either expired or canceled. If it has timed out,
		// send back the DockerTimeoutError
		err := ctx.Err()
		if err == context.DeadlineExceeded {
			return DockerContainerMetadata{Error: &DockerTimeoutError{timeout, "created"}}
		}
		// Context was canceled even though there was no timeout. Send
		// back an error.
		return DockerContainerMetadata{Error: &CannotCreateContainerError{err}}
	}
}

func (dg *dockerGoClient) createContainer(ctx context.Context,
	config *dockercontainer.Config,
	hostConfig *dockercontainer.HostConfig,
	name string) DockerContainerMetadata {
	client, err := dg.sdkDockerClient()
	if err != nil {
		return DockerContainerMetadata{Error: CannotGetDockerClientError{version: dg.version, err: err}}
	}

	dockerContainer, err := client.ContainerCreate(ctx, config, hostConfig, &network.NetworkingConfig{}, name)
	if err != nil {
		return DockerContainerMetadata{Error: CannotCreateContainerError{err}}
	}

	// TODO Remove ContainerInspect call
	return dg.containerMetadata(ctx, dockerContainer.ID)
}

func (dg *dockerGoClient) StartContainer(ctx context.Context, id string, timeout time.Duration) DockerContainerMetadata {
	ctx, cancel := context.WithTimeout(ctx, timeout)
	defer cancel()

	// Buffered channel so in the case of timeout it takes one write, never gets
	// read, and can still be GC'd
	response := make(chan DockerContainerMetadata, 1)
	go func() { response <- dg.startContainer(ctx, id) }()
	select {
	case resp := <-response:
		return resp
	case <-ctx.Done():
		// Context has either expired or canceled. If it has timed out,
		// send back the DockerTimeoutError
		err := ctx.Err()
		if err == context.DeadlineExceeded {
			return DockerContainerMetadata{Error: &DockerTimeoutError{timeout, "started"}}
		}
		return DockerContainerMetadata{Error: CannotStartContainerError{err}}
	}
}

func (dg *dockerGoClient) startContainer(ctx context.Context, id string) DockerContainerMetadata {
	client, err := dg.sdkDockerClient()
	if err != nil {
		return DockerContainerMetadata{Error: CannotGetDockerClientError{version: dg.version, err: err}}
	}

	err = client.ContainerStart(ctx, id, types.ContainerStartOptions{})
	metadata := dg.containerMetadata(ctx, id)
	if err != nil {
		metadata.Error = CannotStartContainerError{err}
	}

	return metadata
}

// DockerStateToState converts the container status from docker to status recognized by the agent
func DockerStateToState(state *types.ContainerState) apicontainerstatus.ContainerStatus {
	if state.Running {
		return apicontainerstatus.ContainerRunning
	}

	if state.Dead {
		return apicontainerstatus.ContainerStopped
	}

	// StartAt field in ContainerState is a string and need to convert to compare to zero time instant
	startTime, _ := time.Parse(time.RFC3339, state.StartedAt)
	if startTime.IsZero() && state.Error == "" {
		return apicontainerstatus.ContainerCreated
	}

	return apicontainerstatus.ContainerStopped
}

func (dg *dockerGoClient) DescribeContainer(ctx context.Context, dockerID string) (apicontainerstatus.ContainerStatus, DockerContainerMetadata) {
	dockerContainer, err := dg.InspectContainer(ctx, dockerID, InspectContainerTimeout)
	if err != nil {
		return apicontainerstatus.ContainerStatusNone, DockerContainerMetadata{Error: CannotDescribeContainerError{err}}
	}
	return DockerStateToState(dockerContainer.ContainerJSONBase.State), MetadataFromContainer(dockerContainer)
}

func (dg *dockerGoClient) InspectContainer(ctx context.Context, dockerID string, timeout time.Duration) (*types.ContainerJSON, error) {
	type inspectResponse struct {
		container *types.ContainerJSON
		err       error
	}
	ctx, cancel := context.WithTimeout(ctx, timeout)
	defer cancel()

	// Buffered channel so in the case of timeout it takes one write, never gets
	// read, and can still be GC'd
	response := make(chan inspectResponse, 1)
	go func() {
		container, err := dg.inspectContainer(ctx, dockerID)
		response <- inspectResponse{container, err}
	}()

	// Wait until we get a response or for the 'done' context channel
	select {
	case resp := <-response:
		return resp.container, resp.err
	case <-ctx.Done():
		err := ctx.Err()
		if err == context.DeadlineExceeded {
			return nil, &DockerTimeoutError{timeout, "inspecting"}
		}

		return nil, &CannotInspectContainerError{err}
	}
}

func (dg *dockerGoClient) inspectContainer(ctx context.Context, dockerID string) (*types.ContainerJSON, error) {
	client, err := dg.sdkDockerClient()
	if err != nil {
		return nil, err
	}
	containerData, err := client.ContainerInspect(ctx, dockerID)
	return &containerData, err
}

func (dg *dockerGoClient) StopContainer(ctx context.Context, dockerID string, timeout time.Duration) DockerContainerMetadata {
	ctx, cancel := context.WithTimeout(ctx, timeout)
	defer cancel()

	// Buffered channel so in the case of timeout it takes one write, never gets
	// read, and can still be GC'd
	response := make(chan DockerContainerMetadata, 1)
	go func() { response <- dg.stopContainer(ctx, dockerID) }()
	select {
	case resp := <-response:
		return resp
	case <-ctx.Done():
		// Context has either expired or canceled. If it has timed out,
		// send back the DockerTimeoutError
		err := ctx.Err()
		if err == context.DeadlineExceeded {
			return DockerContainerMetadata{Error: &DockerTimeoutError{timeout, "stopped"}}
		}
		return DockerContainerMetadata{Error: CannotStopContainerError{err}}
	}
}

func (dg *dockerGoClient) stopContainer(ctx context.Context, dockerID string) DockerContainerMetadata {
	client, err := dg.sdkDockerClient()
	if err != nil {
		return DockerContainerMetadata{Error: CannotGetDockerClientError{version: dg.version, err: err}}
	}

	err = client.ContainerStop(ctx, dockerID, &dg.config.DockerStopTimeout)
	metadata := dg.containerMetadata(ctx, dockerID)
	if err != nil {
		seelog.Infof("DockerGoClient: error stopping container %s: %v", dockerID, err)
		if metadata.Error == nil {
			if strings.Contains(err.Error(), "No such container") {
				err = NoSuchContainerError{dockerID}
			}
			metadata.Error = CannotStopContainerError{err}
		}
	}
	return metadata
}

func (dg *dockerGoClient) RemoveContainer(ctx context.Context, dockerID string, timeout time.Duration) error {
	ctx, cancel := context.WithTimeout(ctx, timeout)
	defer cancel()

	// Buffered channel so in the case of timeout it takes one write, never gets
	// read, and can still be GC'd
	response := make(chan error, 1)
	go func() { response <- dg.removeContainer(ctx, dockerID) }()
	// Wait until we get a response or for the 'done' context channel
	select {
	case resp := <-response:
		return resp
	case <-ctx.Done():
		err := ctx.Err()
		// Context has either expired or canceled. If it has timed out,
		// send back the DockerTimeoutError
		if err == context.DeadlineExceeded {
			return &DockerTimeoutError{dockerclient.RemoveContainerTimeout, "removing"}
		}
		return &CannotRemoveContainerError{err}
	}
}

func (dg *dockerGoClient) removeContainer(ctx context.Context, dockerID string) error {
	client, err := dg.sdkDockerClient()
	if err != nil {
		return err
	}
	return client.ContainerRemove(ctx, dockerID,
		types.ContainerRemoveOptions{
			RemoveVolumes: true,
			RemoveLinks:   false,
			Force:         false,
		})
}

func (dg *dockerGoClient) containerMetadata(ctx context.Context, id string) DockerContainerMetadata {
	ctx, cancel := context.WithTimeout(ctx, dockerclient.InspectContainerTimeout)
	defer cancel()
	dockerContainer, err := dg.InspectContainer(ctx, id, dockerclient.InspectContainerTimeout)
	if err != nil {
		return DockerContainerMetadata{DockerID: id, Error: CannotInspectContainerError{err}}
	}
	return MetadataFromContainer(dockerContainer)
}

// MetadataFromContainer translates dockerContainer into DockerContainerMetadata
func MetadataFromContainer(dockerContainer *types.ContainerJSON) DockerContainerMetadata {
	var bindings []apicontainer.PortBinding
	var err apierrors.NamedError
	if dockerContainer.NetworkSettings != nil {
		// Convert port bindings into the format our container expects
		bindings, err = apicontainer.PortBindingFromDockerPortBinding(dockerContainer.NetworkSettings.Ports)
		if err != nil {
			seelog.Criticalf("DockerGoClient: Docker had network bindings we couldn't understand: %v", err)
			return DockerContainerMetadata{Error: apierrors.NamedError(err)}
		}
	}

	createdTime, _ := time.Parse(time.RFC3339, dockerContainer.Created)
	startedTime := time.Time{}
	finishedTime := time.Time{}
	// Need to check for nil to make sure we do not try to access fields of nil pointer
	if dockerContainer.State != nil {
		startedTime, _ = time.Parse(time.RFC3339, dockerContainer.State.StartedAt)
		finishedTime, _ = time.Parse(time.RFC3339, dockerContainer.State.FinishedAt)
	}

	metadata := DockerContainerMetadata{
		DockerID:     dockerContainer.ID,
		PortBindings: bindings,
		Volumes:      dockerContainer.Mounts,
		CreatedAt:    createdTime,
		StartedAt:    startedTime,
		FinishedAt:   finishedTime,
	}
	if dockerContainer.Config != nil {
		metadata.Labels = dockerContainer.Config.Labels
	}

	if dockerContainer.State == nil {
		return metadata
	}
	if !dockerContainer.State.Running && !finishedTime.IsZero() {
		// Only record an exitcode if it has exited
		metadata.ExitCode = &dockerContainer.State.ExitCode
	}
	if dockerContainer.State.Error != "" {
		metadata.Error = NewDockerStateError(dockerContainer.State.Error)
	}
	if dockerContainer.State.OOMKilled {
		metadata.Error = OutOfMemoryError{}
	}
	// Health field in Docker SDK is a pointer, need to check before not nil before dereference.
	if dockerContainer.State.Health == nil || dockerContainer.State.Health.Status == "" || dockerContainer.State.Health.Status == healthCheckStarting {
		return metadata
	}
	// Record the health check information if exists
	metadata.Health = getMetadataHealthCheck(dockerContainer)
	return metadata
}

func getMetadataHealthCheck(dockerContainer *types.ContainerJSON) apicontainer.HealthStatus {
	health := apicontainer.HealthStatus{}
	if dockerContainer.State == nil || dockerContainer.State.Health == nil {
		return health
	}
	logLength := len(dockerContainer.State.Health.Log)

	if logLength != 0 {
		// Only save the last log from the health check
		output := dockerContainer.State.Health.Log[logLength-1].Output
		size := len(output)
		if size > maxHealthCheckOutputLength {
			size = maxHealthCheckOutputLength
		}
		health.Output = output[:size]
	}
	switch dockerContainer.State.Health.Status {
	case healthCheckHealthy:
		health.Status = apicontainerstatus.ContainerHealthy
	case healthCheckUnhealthy:
		health.Status = apicontainerstatus.ContainerUnhealthy
		if logLength == 0 {
			seelog.Warn("DockerGoClient: no container healthcheck data returned by Docker")
			break
		}
		health.ExitCode = dockerContainer.State.Health.Log[logLength-1].ExitCode
	default:
		seelog.Debugf("DockerGoClient: unknown healthcheck status event from docker: %s", dockerContainer.State.Health.Status)
	}
	return health
}

// Listen to the docker event stream for container changes and pass them up
func (dg *dockerGoClient) ContainerEvents(ctx context.Context) (<-chan DockerContainerChangeEvent, error) {
	client, err := dg.sdkDockerClient()
	if err != nil {
		return nil, err
	}

	events := make(chan *events.Message)
	buffer := NewInfiniteBuffer()

	derivedCtx, cancel := context.WithCancel(ctx)
	dockerEvents, eventErr := client.Events(derivedCtx, types.EventsOptions{})

	// Cache the event from docker client. Channel closes when an error is passed to eventErr.
	go buffer.StartListening(derivedCtx, dockerEvents)
	// Receive errors from channels. If error thrown is not EOF, log and reopen channel.
	// TODO: move the error check into StartListening() to keep event streaming and error handling in one place.
	go func() {
		for {
			select {
			case err := <-eventErr:
				if err == io.EOF || err == io.ErrUnexpectedEOF {
					seelog.Info("DockerGoClient: All events have been received")
					cancel()
					return
				} else {
					// If an error is returned, we need to reopen channel to continue listening
					seelog.Errorf("DockerGoClient: error while listening to Docker Events : %v", err)
					nextCtx, nextCancel := context.WithCancel(ctx)
					dockerEvents, eventErr = client.Events(nextCtx, types.EventsOptions{})
					// Cache the event from docker client.
					go buffer.StartListening(nextCtx, dockerEvents)
					// Close previous stream after starting to listen on new one
					cancel()
					// Reassign cancel variable next Cancel function to setup next iteration of loop.
					cancel = nextCancel
				}
			case <-ctx.Done():
				return
			}
		}
	}()

	// Read the buffered events and send to task engine
	go buffer.Consume(events)
	changedContainers := make(chan DockerContainerChangeEvent)
	go dg.handleContainerEvents(ctx, events, changedContainers)

	return changedContainers, nil
}

func (dg *dockerGoClient) handleContainerEvents(ctx context.Context,
	events <-chan *events.Message,
	changedContainers chan<- DockerContainerChangeEvent) {
	for event := range events {
		containerID := event.ID
		seelog.Debugf("DockerGoClient: got event from docker daemon: %v", event)

		var status apicontainerstatus.ContainerStatus
		eventType := apicontainer.ContainerStatusEvent
		switch event.Status {
		case "create":
			status = apicontainerstatus.ContainerCreated
			changedContainers <- DockerContainerChangeEvent{
				Status: status,
				Type:   eventType,
				DockerContainerMetadata: DockerContainerMetadata{
					DockerID: containerID,
				},
			}
			continue
		case "start":
			status = apicontainerstatus.ContainerRunning
		case "stop":
			fallthrough
		case "die":
			status = apicontainerstatus.ContainerStopped
		case "oom":
			containerInfo := event.ID
			// events only contain the container's name in newer Docker API
			// versions (starting with 1.22)
			if containerName, ok := event.Actor.Attributes["name"]; ok {
				containerInfo += fmt.Sprintf(" (name: %q)", containerName)
			}

			seelog.Infof("DockerGoClient: process within container %s died due to OOM", containerInfo)
			// "oom" can either means any process got OOM'd, but doesn't always
			// mean the container dies (non-init processes). If the container also
			// dies, you see a "die" status as well; we'll update suitably there
			continue
		case "health_status: healthy":
			fallthrough
		case "health_status: unhealthy":
			eventType = apicontainer.ContainerHealthEvent
		default:
			// Because docker emits new events even when you use an old event api
			// version, it's not that big a deal
			seelog.Debugf("DockerGoClient: unknown status event from docker: %v", event)
		}

		metadata := dg.containerMetadata(ctx, containerID)

		changedContainers <- DockerContainerChangeEvent{
			Status: status,
			Type:   eventType,
			DockerContainerMetadata: metadata,
		}
	}
}

// ListContainers returns a slice of container IDs.
func (dg *dockerGoClient) ListContainers(ctx context.Context, all bool, timeout time.Duration) ListContainersResponse {
	ctx, cancel := context.WithTimeout(ctx, timeout)
	defer cancel()

	// Buffered channel so in the case of timeout it takes one write, never gets
	// read, and can still be GC'd
	response := make(chan ListContainersResponse, 1)
	go func() { response <- dg.listContainers(ctx, all) }()
	select {
	case resp := <-response:
		return resp
	case <-ctx.Done():
		// Context has either expired or canceled. If it has timed out,
		// send back the DockerTimeoutError
		err := ctx.Err()
		if err == context.DeadlineExceeded {
			return ListContainersResponse{Error: &DockerTimeoutError{timeout, "listing"}}
		}
		return ListContainersResponse{Error: &CannotListContainersError{err}}
	}
}

func (dg *dockerGoClient) listContainers(ctx context.Context, all bool) ListContainersResponse {
	client, err := dg.sdkDockerClient()
	if err != nil {
		return ListContainersResponse{Error: err}
	}

	containers, err := client.ContainerList(ctx, types.ContainerListOptions{
		All: all,
	})
	if err != nil {
		return ListContainersResponse{Error: err}
	}

	// We get an empty slice if there are no containers to be listed.
	// Extract container IDs from this list.
	containerIDs := make([]string, len(containers))
	for i, container := range containers {
		containerIDs[i] = container.ID
	}

	return ListContainersResponse{DockerIDs: containerIDs, Error: nil}
}

func (dg *dockerGoClient) SupportedVersions() []dockerclient.DockerVersion {
	return dg.sdkClientFactory.FindSupportedAPIVersions()
}

func (dg *dockerGoClient) KnownVersions() []dockerclient.DockerVersion {
	return dg.sdkClientFactory.FindKnownAPIVersions()
}

func (dg *dockerGoClient) Version(ctx context.Context, timeout time.Duration) (string, error) {
	version := dg.getDaemonVersion()
	if version != "" {
		return version, nil
	}

	derivedCtx, cancel := context.WithTimeout(ctx, timeout)
	defer cancel()

	client, err := dg.sdkDockerClient()
	if err != nil {
		return "", err
	}
	info, err := client.ServerVersion(derivedCtx)
	if err != nil {
		return "", err
	}

	version = info.Version
	dg.setDaemonVersion(version)
	return version, nil
}

func (dg *dockerGoClient) getDaemonVersion() string {
	dg.lock.Lock()
	defer dg.lock.Unlock()

	return dg.daemonVersionUnsafe
}

func (dg *dockerGoClient) setDaemonVersion(version string) {
	dg.lock.Lock()
	defer dg.lock.Unlock()

	dg.daemonVersionUnsafe = version
}

func (dg *dockerGoClient) CreateVolume(ctx context.Context, name string,
	driver string,
	driverOptions map[string]string,
	labels map[string]string,
	timeout time.Duration) SDKVolumeResponse {
	ctx, cancel := context.WithTimeout(ctx, timeout)
	defer cancel()

	// Buffered channel so in the case of timeout it takes one write, never gets
	// read, and can still be GC'd
	response := make(chan SDKVolumeResponse, 1)
	go func() { response <- dg.createVolume(ctx, name, driver, driverOptions, labels) }()

	// Wait until we get a response or for the 'done' context channel
	select {
	case resp := <-response:
		return resp
	case <-ctx.Done():
		// Context has either expired or canceled. If it has timed out,
		// send back the DockerTimeoutError
		err := ctx.Err()
		if err == context.DeadlineExceeded {
			return SDKVolumeResponse{DockerVolume: nil, Error: &DockerTimeoutError{timeout, "creating volume"}}
		}
		// Context was canceled even though there was no timeout. Send
		// back an error.
		return SDKVolumeResponse{DockerVolume: nil, Error: &CannotCreateVolumeError{err}}
	}
}

func (dg *dockerGoClient) createVolume(ctx context.Context,
	name string,
	driver string,
	driverOptions map[string]string,
	labels map[string]string) SDKVolumeResponse {
	client, err := dg.sdkDockerClient()
	if err != nil {
		return SDKVolumeResponse{DockerVolume: nil, Error: &CannotGetDockerClientError{version: dg.version, err: err}}
	}

	volumeOptions := volume.VolumeCreateBody{
		Driver:     driver,
		DriverOpts: driverOptions,
		Labels:     labels,
		Name:       name,
	}
	dockerVolume, err := client.VolumeCreate(ctx, volumeOptions)
	if err != nil {
		return SDKVolumeResponse{DockerVolume: nil, Error: &CannotCreateVolumeError{err}}
	}

	return SDKVolumeResponse{DockerVolume: &dockerVolume, Error: nil}
}

func (dg *dockerGoClient) InspectVolume(ctx context.Context, name string, timeout time.Duration) SDKVolumeResponse {
	ctx, cancel := context.WithTimeout(ctx, timeout)
	defer cancel()

	// Buffered channel so in the case of timeout it takes one write, never gets
	// read, and can still be GC'd
	response := make(chan SDKVolumeResponse, 1)
	go func() { response <- dg.inspectVolume(ctx, name) }()

	// Wait until we get a response or for the 'done' context channel
	select {
	case resp := <-response:
		return resp
	case <-ctx.Done():
		// Context has either expired or canceled. If it has timed out,
		// send back the DockerTimeoutError
		err := ctx.Err()
		if err == context.DeadlineExceeded {
			return SDKVolumeResponse{DockerVolume: nil, Error: &DockerTimeoutError{timeout, "inspecting volume"}}
		}
		// Context was canceled even though there was no timeout. Send
		// back an error.
		return SDKVolumeResponse{DockerVolume: nil, Error: &CannotInspectVolumeError{err}}
	}
}

func (dg *dockerGoClient) inspectVolume(ctx context.Context, name string) SDKVolumeResponse {
	client, err := dg.sdkDockerClient()
	if err != nil {
		return SDKVolumeResponse{
			DockerVolume: nil,
			Error:        &CannotGetDockerClientError{version: dg.version, err: err}}
	}

	dockerVolume, err := client.VolumeInspect(ctx, name)
	if err != nil {
		return SDKVolumeResponse{DockerVolume: nil, Error: &CannotInspectVolumeError{err}}
	}

	return SDKVolumeResponse{DockerVolume: &dockerVolume, Error: nil}
}

func (dg *dockerGoClient) RemoveVolume(ctx context.Context, name string, timeout time.Duration) error {
	ctx, cancel := context.WithTimeout(ctx, timeout)
	defer cancel()

	// Buffered channel so in the case of timeout it takes one write, never gets
	// read, and can still be GC'd
	response := make(chan error, 1)
	go func() { response <- dg.removeVolume(ctx, name) }()

	// Wait until we get a response or for the 'done' context channel
	select {
	case resp := <-response:
		return resp
	case <-ctx.Done():
		// Context has either expired or canceled. If it has timed out,
		// send back the DockerTimeoutError
		err := ctx.Err()
		if err == context.DeadlineExceeded {
			return &DockerTimeoutError{timeout, "removing volume"}
		}
		// Context was canceled even though there was no timeout. Send
		// back an error.
		return &CannotRemoveVolumeError{err}
	}
}

func (dg *dockerGoClient) removeVolume(ctx context.Context, name string) error {
	client, err := dg.sdkDockerClient()
	if err != nil {
		return &CannotGetDockerClientError{version: dg.version, err: err}
	}

	ok := client.VolumeRemove(ctx, name, false)
	if ok != nil {
		return &CannotRemoveVolumeError{err}
	}

	return nil
}

// ListPluginsWithFilters takes in filter arguments and returns the string of filtered Plugin names
func (dg *dockerGoClient) ListPluginsWithFilters(ctx context.Context, enabled bool, capabilities []string, timeout time.Duration) ([]string, error) {
	// Create filter list
	filterList := filters.NewArgs(filters.Arg("enabled", strconv.FormatBool(enabled)))
	for _, capability := range capabilities {
		filterList.Add("capability", capability)
	}

	var filteredPluginNames []string
	response := dg.ListPlugins(ctx, timeout, filterList)

	if response.Error != nil {
		return nil, response.Error
	}
	// Create a list of the filtered plugin names
	for _, plugin := range response.Plugins {
		filteredPluginNames = append(filteredPluginNames, plugin.Name)
	}
	return filteredPluginNames, nil
}

func (dg *dockerGoClient) ListPlugins(ctx context.Context, timeout time.Duration, filters filters.Args) ListPluginsResponse {
	ctx, cancel := context.WithTimeout(ctx, timeout)
	defer cancel()

	// Buffered channel so in the case of timeout it takes one write, never gets
	// read, and can still be GC'd
	response := make(chan ListPluginsResponse, 1)
	go func() { response <- dg.listPlugins(ctx, filters) }()

	// Wait until we get a response or for the 'done' context channel
	select {
	case resp := <-response:
		return resp
	case <-ctx.Done():
		// Context has either expired or canceled. If it has timed out,
		// send back the DockerTimeoutError
		err := ctx.Err()
		if err == context.DeadlineExceeded {
			return ListPluginsResponse{Plugins: nil, Error: &DockerTimeoutError{timeout, "listing plugins"}}
		}
		// Context was canceled even though there was no timeout. Send
		// back an error.
		return ListPluginsResponse{Plugins: nil, Error: &CannotListPluginsError{err}}
	}
}

func (dg *dockerGoClient) listPlugins(ctx context.Context, filters filters.Args) ListPluginsResponse {
	client, err := dg.sdkDockerClient()
	if err != nil {
		return ListPluginsResponse{Plugins: nil, Error: &CannotGetDockerClientError{version: dg.version, err: err}}
	}

	plugins, err := client.PluginList(ctx, filters)
	if err != nil {
		return ListPluginsResponse{Plugins: nil, Error: &CannotListPluginsError{err}}
	}

	return ListPluginsResponse{Plugins: plugins, Error: nil}
}

// APIVersion returns the client api version
func (dg *dockerGoClient) APIVersion() (dockerclient.DockerVersion, error) {
	client, err := dg.sdkDockerClient()
	if err != nil {
		return "", err
	}
	return dg.sdkClientFactory.FindClientAPIVersion(client), nil
}

// Stats returns a channel of *types.Stats entries for the container.
func (dg *dockerGoClient) Stats(ctx context.Context, id string, inactivityTimeout time.Duration) (<-chan *types.Stats, error) {
	subCtx, cancelRequest := context.WithCancel(ctx)

	client, err := dg.sdkDockerClient()
	if err != nil {
		cancelRequest()
		return nil, err
	}

<<<<<<< HEAD
	returnStats := make(chan *docker.Stats)

	if !dg.config.PollMetrics {
		seelog.Infof("DockerGoClient: Starting to Stream for metrics for container %s", id)
		options := docker.StatsOptions{
			ID:                id,
			Stats:             returnStats,
			Stream:            true,
			Context:           ctx,
			InactivityTimeout: StatsInactivityTimeout,
=======
	// Create channel to hold the stats
	statsChnl := make(chan *types.Stats)
	var resp types.ContainerStats

	go func() {
		defer cancelRequest()
		defer close(statsChnl)
		// ContainerStats outputs a io.ReadCloser and an OSType
		stream := true
		resp, err = client.ContainerStats(subCtx, id, stream)
		if err != nil {
			seelog.Warnf("DockerGoClient: Unable to retrieve stats for container %s: %v", id, err)
			return
		}

		// handle inactivity timeout
		var canceled uint32
		var ch chan<- struct{}
		resp.Body, ch = handleInactivityTimeout(resp.Body, inactivityTimeout, cancelRequest, &canceled)
		defer resp.Body.Close()
		defer close(ch)

		// Returns a *Decoder and takes in a readCloser
		decoder := json.NewDecoder(resp.Body)
		data := new(types.Stats)
		for err := decoder.Decode(data); err != io.EOF; err = decoder.Decode(data) {
			if err != nil {
				seelog.Warnf("DockerGoClient: Unable to decode stats for container %s: %v", id, err)
				return
			}
			if atomic.LoadUint32(&canceled) != 0 {
				seelog.Warnf("DockerGoClient: inactivity time exceeded timeout while retrieving stats for container %s", id)
				return
			}

			statsChnl <- data
			data = new(types.Stats)
>>>>>>> 39c830ff
		}

<<<<<<< HEAD
		go func() {
			statsErr := client.Stats(options)
			if statsErr != nil {
				seelog.Infof("DockerGoClient: Unable to retrieve stats for container %s: %v",
					id, statsErr)
			}
		}()
	} else {
		seelog.Infof("DockerGoClient: Starting to Poll for metrics for container %s", id)
		//Sleep for a random period time up to the polling interval. This will help make containers ask for stats at different times
		time.Sleep(time.Second * time.Duration(rand.Intn(int(dg.config.PollingMetricsWaitDuration.Seconds()))))

		statPollTicker := time.NewTicker(dg.config.PollingMetricsWaitDuration)
		go func() {
			for range statPollTicker.C {
				stats := make(chan *docker.Stats, 1)
				options := docker.StatsOptions{
					ID:                id,
					Stats:             stats,
					Stream:            false,
					Context:           ctx,
					InactivityTimeout: StatsInactivityTimeout,
				}
				client.Stats(options)

				dockerStats, ok := <-stats
				if ok {
					returnStats <- dockerStats
				}
			}
		}()
	}

	return returnStats, nil
=======
	return statsChnl, nil
>>>>>>> 39c830ff
}

func (dg *dockerGoClient) RemoveImage(ctx context.Context, imageName string, timeout time.Duration) error {
	ctx, cancel := context.WithTimeout(ctx, timeout)
	defer cancel()

	response := make(chan error, 1)
	go func() { response <- dg.removeImage(ctx, imageName) }()
	select {
	case resp := <-response:
		return resp
	case <-ctx.Done():
		return &DockerTimeoutError{timeout, "removing image"}
	}
}

func (dg *dockerGoClient) removeImage(ctx context.Context, imageName string) error {
	client, err := dg.sdkDockerClient()
	if err != nil {
		return err
	}
	_, err = client.ImageRemove(ctx, imageName, types.ImageRemoveOptions{})
	return err
}

// LoadImage invokes loads an image from an input stream, with a specified timeout
func (dg *dockerGoClient) LoadImage(ctx context.Context, inputStream io.Reader, timeout time.Duration) error {
	ctx, cancel := context.WithTimeout(ctx, timeout)
	defer cancel()

	response := make(chan error, 1)
	go func() {
		response <- dg.loadImage(ctx, inputStream)
	}()
	select {
	case resp := <-response:
		return resp
	case <-ctx.Done():
		return &DockerTimeoutError{timeout, "loading image"}
	}
}

func (dg *dockerGoClient) loadImage(ctx context.Context, reader io.Reader) error {
	client, err := dg.sdkDockerClient()
	if err != nil {
		return err
	}
	_, err = client.ImageLoad(ctx, reader, false)
	return err
}<|MERGE_RESOLUTION|>--- conflicted
+++ resolved
@@ -21,11 +21,8 @@
 	"errors"
 	"fmt"
 	"io"
-<<<<<<< HEAD
 	"math/rand"
-=======
 	"strconv"
->>>>>>> 39c830ff
 	"strings"
 	"sync"
 	"sync/atomic"
@@ -1261,64 +1258,44 @@
 		return nil, err
 	}
 
-<<<<<<< HEAD
-	returnStats := make(chan *docker.Stats)
-
-	if !dg.config.PollMetrics {
-		seelog.Infof("DockerGoClient: Starting to Stream for metrics for container %s", id)
-		options := docker.StatsOptions{
-			ID:                id,
-			Stats:             returnStats,
-			Stream:            true,
-			Context:           ctx,
-			InactivityTimeout: StatsInactivityTimeout,
-=======
 	// Create channel to hold the stats
 	statsChnl := make(chan *types.Stats)
 	var resp types.ContainerStats
 
-	go func() {
-		defer cancelRequest()
-		defer close(statsChnl)
-		// ContainerStats outputs a io.ReadCloser and an OSType
-		stream := true
-		resp, err = client.ContainerStats(subCtx, id, stream)
-		if err != nil {
-			seelog.Warnf("DockerGoClient: Unable to retrieve stats for container %s: %v", id, err)
-			return
-		}
-
-		// handle inactivity timeout
-		var canceled uint32
-		var ch chan<- struct{}
-		resp.Body, ch = handleInactivityTimeout(resp.Body, inactivityTimeout, cancelRequest, &canceled)
-		defer resp.Body.Close()
-		defer close(ch)
-
-		// Returns a *Decoder and takes in a readCloser
-		decoder := json.NewDecoder(resp.Body)
-		data := new(types.Stats)
-		for err := decoder.Decode(data); err != io.EOF; err = decoder.Decode(data) {
+	if !dg.config.PollMetrics {
+		go func() {
+			defer cancelRequest()
+			defer close(statsChnl)
+			// ContainerStats outputs an io.ReadCloser and an OSType
+			stream := true
+			resp, err = client.ContainerStats(subCtx, id, stream)
 			if err != nil {
-				seelog.Warnf("DockerGoClient: Unable to decode stats for container %s: %v", id, err)
+				seelog.Warnf("DockerGoClient: Unable to retrieve stats for container %s: %v", id, err)
 				return
 			}
-			if atomic.LoadUint32(&canceled) != 0 {
-				seelog.Warnf("DockerGoClient: inactivity time exceeded timeout while retrieving stats for container %s", id)
-				return
-			}
-
-			statsChnl <- data
-			data = new(types.Stats)
->>>>>>> 39c830ff
-		}
-
-<<<<<<< HEAD
-		go func() {
-			statsErr := client.Stats(options)
-			if statsErr != nil {
-				seelog.Infof("DockerGoClient: Unable to retrieve stats for container %s: %v",
-					id, statsErr)
+
+			// handle inactivity timeout
+			var canceled uint32
+			var ch chan<- struct{}
+			resp.Body, ch = handleInactivityTimeout(resp.Body, inactivityTimeout, cancelRequest, &canceled)
+			defer resp.Body.Close()
+			defer close(ch)
+
+			// Returns a *Decoder and takes in a readCloser
+			decoder := json.NewDecoder(resp.Body)
+			data := new(types.Stats)
+			for err := decoder.Decode(data); err != io.EOF; err = decoder.Decode(data) {
+				if err != nil {
+					seelog.Warnf("DockerGoClient: Unable to decode stats for container %s: %v", id, err)
+					return
+				}
+				if atomic.LoadUint32(&canceled) != 0 {
+					seelog.Warnf("DockerGoClient: inactivity time exceeded timeout while retrieving stats for container %s", id)
+					return
+				}
+
+				statsChnl <- data
+				data = new(types.Stats)
 			}
 		}()
 	} else {
@@ -1328,29 +1305,34 @@
 
 		statPollTicker := time.NewTicker(dg.config.PollingMetricsWaitDuration)
 		go func() {
+			defer cancelRequest()
+			defer close(statsChnl)
+
 			for range statPollTicker.C {
-				stats := make(chan *docker.Stats, 1)
-				options := docker.StatsOptions{
-					ID:                id,
-					Stats:             stats,
-					Stream:            false,
-					Context:           ctx,
-					InactivityTimeout: StatsInactivityTimeout,
+				// ContainerStats outputs an io.ReadCloser and an OSType
+				stream := false
+				resp, err = client.ContainerStats(subCtx, id, stream)
+				if err != nil {
+					seelog.Warnf("DockerGoClient: Unable to retrieve stats for container %s: %v", id, err)
+					return
 				}
-				client.Stats(options)
-
-				dockerStats, ok := <-stats
-				if ok {
-					returnStats <- dockerStats
+
+				// Returns a *Decoder and takes in a readCloser
+				decoder := json.NewDecoder(resp.Body)
+				data := new(types.Stats)
+				err := decoder.Decode(data)
+				if err != nil {
+					seelog.Warnf("DockerGoClient: Unable to decode stats for container %s: %v", id, err)
+					return
 				}
+
+				statsChnl <- data
+				data = new(types.Stats)
 			}
 		}()
 	}
 
-	return returnStats, nil
-=======
 	return statsChnl, nil
->>>>>>> 39c830ff
 }
 
 func (dg *dockerGoClient) RemoveImage(ctx context.Context, imageName string, timeout time.Duration) error {
