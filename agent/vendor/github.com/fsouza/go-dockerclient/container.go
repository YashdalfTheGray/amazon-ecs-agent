// Copyright 2013 go-dockerclient authors. All rights reserved.
// Use of this source code is governed by a BSD-style
// license that can be found in the LICENSE file.

package docker

import (
	"context"
	"encoding/json"
	"errors"
	"fmt"
	"io"
	"net/http"
	"net/url"
	"strconv"
	"strings"
	"time"

<<<<<<< HEAD
	"github.com/docker/go-units"
=======
	units "github.com/docker/go-units"
>>>>>>> aba7fa52
)

// ErrContainerAlreadyExists is the error returned by CreateContainer when the
// container already exists.
var ErrContainerAlreadyExists = errors.New("container already exists")

// ListContainersOptions specify parameters to the ListContainers function.
//
// See https://goo.gl/kaOHGw for more details.
type ListContainersOptions struct {
	All     bool
	Size    bool
	Limit   int
	Since   string
	Before  string
	Filters map[string][]string
	Context context.Context
}

// APIPort is a type that represents a port mapping returned by the Docker API
type APIPort struct {
	PrivatePort int64  `json:"PrivatePort,omitempty" yaml:"PrivatePort,omitempty" toml:"PrivatePort,omitempty"`
	PublicPort  int64  `json:"PublicPort,omitempty" yaml:"PublicPort,omitempty" toml:"PublicPort,omitempty"`
	Type        string `json:"Type,omitempty" yaml:"Type,omitempty" toml:"Type,omitempty"`
	IP          string `json:"IP,omitempty" yaml:"IP,omitempty" toml:"IP,omitempty"`
}

// APIMount represents a mount point for a container.
type APIMount struct {
	Name        string `json:"Name,omitempty" yaml:"Name,omitempty" toml:"Name,omitempty"`
	Source      string `json:"Source,omitempty" yaml:"Source,omitempty" toml:"Source,omitempty"`
	Destination string `json:"Destination,omitempty" yaml:"Destination,omitempty" toml:"Destination,omitempty"`
	Driver      string `json:"Driver,omitempty" yaml:"Driver,omitempty" toml:"Driver,omitempty"`
	Mode        string `json:"Mode,omitempty" yaml:"Mode,omitempty" toml:"Mode,omitempty"`
	RW          bool   `json:"RW,omitempty" yaml:"RW,omitempty" toml:"RW,omitempty"`
	Propogation string `json:"Propogation,omitempty" yaml:"Propogation,omitempty" toml:"Propogation,omitempty"`
}

// APIContainers represents each container in the list returned by
// ListContainers.
type APIContainers struct {
	ID         string            `json:"Id" yaml:"Id" toml:"Id"`
	Image      string            `json:"Image,omitempty" yaml:"Image,omitempty" toml:"Image,omitempty"`
	Command    string            `json:"Command,omitempty" yaml:"Command,omitempty" toml:"Command,omitempty"`
	Created    int64             `json:"Created,omitempty" yaml:"Created,omitempty" toml:"Created,omitempty"`
	State      string            `json:"State,omitempty" yaml:"State,omitempty" toml:"State,omitempty"`
	Status     string            `json:"Status,omitempty" yaml:"Status,omitempty" toml:"Status,omitempty"`
	Ports      []APIPort         `json:"Ports,omitempty" yaml:"Ports,omitempty" toml:"Ports,omitempty"`
	SizeRw     int64             `json:"SizeRw,omitempty" yaml:"SizeRw,omitempty" toml:"SizeRw,omitempty"`
	SizeRootFs int64             `json:"SizeRootFs,omitempty" yaml:"SizeRootFs,omitempty" toml:"SizeRootFs,omitempty"`
	Names      []string          `json:"Names,omitempty" yaml:"Names,omitempty" toml:"Names,omitempty"`
	Labels     map[string]string `json:"Labels,omitempty" yaml:"Labels,omitempty" toml:"Labels,omitempty"`
	Networks   NetworkList       `json:"NetworkSettings,omitempty" yaml:"NetworkSettings,omitempty" toml:"NetworkSettings,omitempty"`
	Mounts     []APIMount        `json:"Mounts,omitempty" yaml:"Mounts,omitempty" toml:"Mounts,omitempty"`
}

// NetworkList encapsulates a map of networks, as returned by the Docker API in
// ListContainers.
type NetworkList struct {
	Networks map[string]ContainerNetwork `json:"Networks" yaml:"Networks,omitempty" toml:"Networks,omitempty"`
}

// ListContainers returns a slice of containers matching the given criteria.
//
// See https://goo.gl/kaOHGw for more details.
func (c *Client) ListContainers(opts ListContainersOptions) ([]APIContainers, error) {
	path := "/containers/json?" + queryString(opts)
	resp, err := c.do("GET", path, doOptions{context: opts.Context})
	if err != nil {
		return nil, err
	}
	defer resp.Body.Close()
	var containers []APIContainers
	if err := json.NewDecoder(resp.Body).Decode(&containers); err != nil {
		return nil, err
	}
	return containers, nil
}

// Port represents the port number and the protocol, in the form
// <number>/<protocol>. For example: 80/tcp.
type Port string

// Port returns the number of the port.
func (p Port) Port() string {
	return strings.Split(string(p), "/")[0]
}

// Proto returns the name of the protocol.
func (p Port) Proto() string {
	parts := strings.Split(string(p), "/")
	if len(parts) == 1 {
		return "tcp"
	}
	return parts[1]
}

// HealthCheck represents one check of health.
type HealthCheck struct {
	Start    time.Time `json:"Start,omitempty" yaml:"Start,omitempty" toml:"Start,omitempty"`
	End      time.Time `json:"End,omitempty" yaml:"End,omitempty" toml:"End,omitempty"`
	ExitCode int       `json:"ExitCode,omitempty" yaml:"ExitCode,omitempty" toml:"ExitCode,omitempty"`
	Output   string    `json:"Output,omitempty" yaml:"Output,omitempty" toml:"Output,omitempty"`
}

// Health represents the health of a container.
type Health struct {
	Status        string        `json:"Status,omitempty" yaml:"Status,omitempty" toml:"Status,omitempty"`
	FailingStreak int           `json:"FailingStreak,omitempty" yaml:"FailingStreak,omitempty" toml:"FailingStreak,omitempty"`
	Log           []HealthCheck `json:"Log,omitempty" yaml:"Log,omitempty" toml:"Log,omitempty"`
}

// State represents the state of a container.
type State struct {
	Status            string    `json:"Status,omitempty" yaml:"Status,omitempty" toml:"Status,omitempty"`
	Running           bool      `json:"Running,omitempty" yaml:"Running,omitempty" toml:"Running,omitempty"`
	Paused            bool      `json:"Paused,omitempty" yaml:"Paused,omitempty" toml:"Paused,omitempty"`
	Restarting        bool      `json:"Restarting,omitempty" yaml:"Restarting,omitempty" toml:"Restarting,omitempty"`
	OOMKilled         bool      `json:"OOMKilled,omitempty" yaml:"OOMKilled,omitempty" toml:"OOMKilled,omitempty"`
	RemovalInProgress bool      `json:"RemovalInProgress,omitempty" yaml:"RemovalInProgress,omitempty" toml:"RemovalInProgress,omitempty"`
	Dead              bool      `json:"Dead,omitempty" yaml:"Dead,omitempty" toml:"Dead,omitempty"`
	Pid               int       `json:"Pid,omitempty" yaml:"Pid,omitempty" toml:"Pid,omitempty"`
	ExitCode          int       `json:"ExitCode,omitempty" yaml:"ExitCode,omitempty" toml:"ExitCode,omitempty"`
	Error             string    `json:"Error,omitempty" yaml:"Error,omitempty" toml:"Error,omitempty"`
	StartedAt         time.Time `json:"StartedAt,omitempty" yaml:"StartedAt,omitempty" toml:"StartedAt,omitempty"`
	FinishedAt        time.Time `json:"FinishedAt,omitempty" yaml:"FinishedAt,omitempty" toml:"FinishedAt,omitempty"`
	Health            Health    `json:"Health,omitempty" yaml:"Health,omitempty" toml:"Health,omitempty"`
}

// String returns a human-readable description of the state
func (s *State) String() string {
	if s.Running {
		if s.Paused {
			return fmt.Sprintf("Up %s (Paused)", units.HumanDuration(time.Now().UTC().Sub(s.StartedAt)))
		}
		if s.Restarting {
			return fmt.Sprintf("Restarting (%d) %s ago", s.ExitCode, units.HumanDuration(time.Now().UTC().Sub(s.FinishedAt)))
		}

		return fmt.Sprintf("Up %s", units.HumanDuration(time.Now().UTC().Sub(s.StartedAt)))
	}

	if s.RemovalInProgress {
		return "Removal In Progress"
	}

	if s.Dead {
		return "Dead"
	}

	if s.StartedAt.IsZero() {
		return "Created"
	}

	if s.FinishedAt.IsZero() {
		return ""
	}

	return fmt.Sprintf("Exited (%d) %s ago", s.ExitCode, units.HumanDuration(time.Now().UTC().Sub(s.FinishedAt)))
}

// StateString returns a single string to describe state
func (s *State) StateString() string {
	if s.Running {
		if s.Paused {
			return "paused"
		}
		if s.Restarting {
			return "restarting"
		}
		return "running"
	}

	if s.Dead {
		return "dead"
	}

	if s.StartedAt.IsZero() {
		return "created"
	}

	return "exited"
}

// PortBinding represents the host/container port mapping as returned in the
// `docker inspect` json
type PortBinding struct {
	HostIP   string `json:"HostIp,omitempty" yaml:"HostIp,omitempty" toml:"HostIp,omitempty"`
	HostPort string `json:"HostPort,omitempty" yaml:"HostPort,omitempty" toml:"HostPort,omitempty"`
}

// PortMapping represents a deprecated field in the `docker inspect` output,
// and its value as found in NetworkSettings should always be nil
type PortMapping map[string]string

// ContainerNetwork represents the networking settings of a container per network.
type ContainerNetwork struct {
	Aliases             []string `json:"Aliases,omitempty" yaml:"Aliases,omitempty" toml:"Aliases,omitempty"`
	MacAddress          string   `json:"MacAddress,omitempty" yaml:"MacAddress,omitempty" toml:"MacAddress,omitempty"`
	GlobalIPv6PrefixLen int      `json:"GlobalIPv6PrefixLen,omitempty" yaml:"GlobalIPv6PrefixLen,omitempty" toml:"GlobalIPv6PrefixLen,omitempty"`
	GlobalIPv6Address   string   `json:"GlobalIPv6Address,omitempty" yaml:"GlobalIPv6Address,omitempty" toml:"GlobalIPv6Address,omitempty"`
	IPv6Gateway         string   `json:"IPv6Gateway,omitempty" yaml:"IPv6Gateway,omitempty" toml:"IPv6Gateway,omitempty"`
	IPPrefixLen         int      `json:"IPPrefixLen,omitempty" yaml:"IPPrefixLen,omitempty" toml:"IPPrefixLen,omitempty"`
	IPAddress           string   `json:"IPAddress,omitempty" yaml:"IPAddress,omitempty" toml:"IPAddress,omitempty"`
	Gateway             string   `json:"Gateway,omitempty" yaml:"Gateway,omitempty" toml:"Gateway,omitempty"`
	EndpointID          string   `json:"EndpointID,omitempty" yaml:"EndpointID,omitempty" toml:"EndpointID,omitempty"`
	NetworkID           string   `json:"NetworkID,omitempty" yaml:"NetworkID,omitempty" toml:"NetworkID,omitempty"`
}

// NetworkSettings contains network-related information about a container
type NetworkSettings struct {
	Networks               map[string]ContainerNetwork `json:"Networks,omitempty" yaml:"Networks,omitempty" toml:"Networks,omitempty"`
	IPAddress              string                      `json:"IPAddress,omitempty" yaml:"IPAddress,omitempty" toml:"IPAddress,omitempty"`
	IPPrefixLen            int                         `json:"IPPrefixLen,omitempty" yaml:"IPPrefixLen,omitempty" toml:"IPPrefixLen,omitempty"`
	MacAddress             string                      `json:"MacAddress,omitempty" yaml:"MacAddress,omitempty" toml:"MacAddress,omitempty"`
	Gateway                string                      `json:"Gateway,omitempty" yaml:"Gateway,omitempty" toml:"Gateway,omitempty"`
	Bridge                 string                      `json:"Bridge,omitempty" yaml:"Bridge,omitempty" toml:"Bridge,omitempty"`
	PortMapping            map[string]PortMapping      `json:"PortMapping,omitempty" yaml:"PortMapping,omitempty" toml:"PortMapping,omitempty"`
	Ports                  map[Port][]PortBinding      `json:"Ports,omitempty" yaml:"Ports,omitempty" toml:"Ports,omitempty"`
	NetworkID              string                      `json:"NetworkID,omitempty" yaml:"NetworkID,omitempty" toml:"NetworkID,omitempty"`
	EndpointID             string                      `json:"EndpointID,omitempty" yaml:"EndpointID,omitempty" toml:"EndpointID,omitempty"`
	SandboxKey             string                      `json:"SandboxKey,omitempty" yaml:"SandboxKey,omitempty" toml:"SandboxKey,omitempty"`
	GlobalIPv6Address      string                      `json:"GlobalIPv6Address,omitempty" yaml:"GlobalIPv6Address,omitempty" toml:"GlobalIPv6Address,omitempty"`
	GlobalIPv6PrefixLen    int                         `json:"GlobalIPv6PrefixLen,omitempty" yaml:"GlobalIPv6PrefixLen,omitempty" toml:"GlobalIPv6PrefixLen,omitempty"`
	IPv6Gateway            string                      `json:"IPv6Gateway,omitempty" yaml:"IPv6Gateway,omitempty" toml:"IPv6Gateway,omitempty"`
	LinkLocalIPv6Address   string                      `json:"LinkLocalIPv6Address,omitempty" yaml:"LinkLocalIPv6Address,omitempty" toml:"LinkLocalIPv6Address,omitempty"`
	LinkLocalIPv6PrefixLen int                         `json:"LinkLocalIPv6PrefixLen,omitempty" yaml:"LinkLocalIPv6PrefixLen,omitempty" toml:"LinkLocalIPv6PrefixLen,omitempty"`
	SecondaryIPAddresses   []string                    `json:"SecondaryIPAddresses,omitempty" yaml:"SecondaryIPAddresses,omitempty" toml:"SecondaryIPAddresses,omitempty"`
	SecondaryIPv6Addresses []string                    `json:"SecondaryIPv6Addresses,omitempty" yaml:"SecondaryIPv6Addresses,omitempty" toml:"SecondaryIPv6Addresses,omitempty"`
}

// PortMappingAPI translates the port mappings as contained in NetworkSettings
// into the format in which they would appear when returned by the API
func (settings *NetworkSettings) PortMappingAPI() []APIPort {
	var mapping []APIPort
	for port, bindings := range settings.Ports {
		p, _ := parsePort(port.Port())
		if len(bindings) == 0 {
			mapping = append(mapping, APIPort{
				PrivatePort: int64(p),
				Type:        port.Proto(),
			})
			continue
		}
		for _, binding := range bindings {
			p, _ := parsePort(port.Port())
			h, _ := parsePort(binding.HostPort)
			mapping = append(mapping, APIPort{
				PrivatePort: int64(p),
				PublicPort:  int64(h),
				Type:        port.Proto(),
				IP:          binding.HostIP,
			})
		}
	}
	return mapping
}

func parsePort(rawPort string) (int, error) {
	port, err := strconv.ParseUint(rawPort, 10, 16)
	if err != nil {
		return 0, err
	}
	return int(port), nil
}

// Config is the list of configuration options used when creating a container.
// Config does not contain the options that are specific to starting a container on a
// given host.  Those are contained in HostConfig
type Config struct {
	Hostname          string              `json:"Hostname,omitempty" yaml:"Hostname,omitempty" toml:"Hostname,omitempty"`
	Domainname        string              `json:"Domainname,omitempty" yaml:"Domainname,omitempty" toml:"Domainname,omitempty"`
	User              string              `json:"User,omitempty" yaml:"User,omitempty" toml:"User,omitempty"`
	Memory            int64               `json:"Memory,omitempty" yaml:"Memory,omitempty" toml:"Memory,omitempty"`
	MemorySwap        int64               `json:"MemorySwap,omitempty" yaml:"MemorySwap,omitempty" toml:"MemorySwap,omitempty"`
	MemoryReservation int64               `json:"MemoryReservation,omitempty" yaml:"MemoryReservation,omitempty" toml:"MemoryReservation,omitempty"`
	KernelMemory      int64               `json:"KernelMemory,omitempty" yaml:"KernelMemory,omitempty" toml:"KernelMemory,omitempty"`
	CPUShares         int64               `json:"CpuShares,omitempty" yaml:"CpuShares,omitempty" toml:"CpuShares,omitempty"`
	CPUSet            string              `json:"Cpuset,omitempty" yaml:"Cpuset,omitempty" toml:"Cpuset,omitempty"`
	PortSpecs         []string            `json:"PortSpecs,omitempty" yaml:"PortSpecs,omitempty" toml:"PortSpecs,omitempty"`
	ExposedPorts      map[Port]struct{}   `json:"ExposedPorts,omitempty" yaml:"ExposedPorts,omitempty" toml:"ExposedPorts,omitempty"`
	PublishService    string              `json:"PublishService,omitempty" yaml:"PublishService,omitempty" toml:"PublishService,omitempty"`
	StopSignal        string              `json:"StopSignal,omitempty" yaml:"StopSignal,omitempty" toml:"StopSignal,omitempty"`
	StopTimeout       int                 `json:"StopTimeout,omitempty" yaml:"StopTimeout,omitempty" toml:"StopTimeout,omitempty"`
	Env               []string            `json:"Env,omitempty" yaml:"Env,omitempty" toml:"Env,omitempty"`
	Cmd               []string            `json:"Cmd" yaml:"Cmd" toml:"Cmd"`
	Shell             []string            `json:"Shell,omitempty" yaml:"Shell,omitempty" toml:"Shell,omitempty"`
	Healthcheck       *HealthConfig       `json:"Healthcheck,omitempty" yaml:"Healthcheck,omitempty" toml:"Healthcheck,omitempty"`
	DNS               []string            `json:"Dns,omitempty" yaml:"Dns,omitempty" toml:"Dns,omitempty"` // For Docker API v1.9 and below only
	Image             string              `json:"Image,omitempty" yaml:"Image,omitempty" toml:"Image,omitempty"`
	Volumes           map[string]struct{} `json:"Volumes,omitempty" yaml:"Volumes,omitempty" toml:"Volumes,omitempty"`
	VolumeDriver      string              `json:"VolumeDriver,omitempty" yaml:"VolumeDriver,omitempty" toml:"VolumeDriver,omitempty"`
	WorkingDir        string              `json:"WorkingDir,omitempty" yaml:"WorkingDir,omitempty" toml:"WorkingDir,omitempty"`
	MacAddress        string              `json:"MacAddress,omitempty" yaml:"MacAddress,omitempty" toml:"MacAddress,omitempty"`
	Entrypoint        []string            `json:"Entrypoint" yaml:"Entrypoint" toml:"Entrypoint"`
	SecurityOpts      []string            `json:"SecurityOpts,omitempty" yaml:"SecurityOpts,omitempty" toml:"SecurityOpts,omitempty"`
	OnBuild           []string            `json:"OnBuild,omitempty" yaml:"OnBuild,omitempty" toml:"OnBuild,omitempty"`
	Mounts            []Mount             `json:"Mounts,omitempty" yaml:"Mounts,omitempty" toml:"Mounts,omitempty"`
	Labels            map[string]string   `json:"Labels,omitempty" yaml:"Labels,omitempty" toml:"Labels,omitempty"`
	AttachStdin       bool                `json:"AttachStdin,omitempty" yaml:"AttachStdin,omitempty" toml:"AttachStdin,omitempty"`
	AttachStdout      bool                `json:"AttachStdout,omitempty" yaml:"AttachStdout,omitempty" toml:"AttachStdout,omitempty"`
	AttachStderr      bool                `json:"AttachStderr,omitempty" yaml:"AttachStderr,omitempty" toml:"AttachStderr,omitempty"`
	ArgsEscaped       bool                `json:"ArgsEscaped,omitempty" yaml:"ArgsEscaped,omitempty" toml:"ArgsEscaped,omitempty"`
	Tty               bool                `json:"Tty,omitempty" yaml:"Tty,omitempty" toml:"Tty,omitempty"`
	OpenStdin         bool                `json:"OpenStdin,omitempty" yaml:"OpenStdin,omitempty" toml:"OpenStdin,omitempty"`
	StdinOnce         bool                `json:"StdinOnce,omitempty" yaml:"StdinOnce,omitempty" toml:"StdinOnce,omitempty"`
	NetworkDisabled   bool                `json:"NetworkDisabled,omitempty" yaml:"NetworkDisabled,omitempty" toml:"NetworkDisabled,omitempty"`

	// This is no longer used and has been kept here for backward
	// compatibility, please use HostConfig.VolumesFrom.
	VolumesFrom string `json:"VolumesFrom,omitempty" yaml:"VolumesFrom,omitempty" toml:"VolumesFrom,omitempty"`
}

// HostMount represents a mount point in the container in HostConfig.
//
// It has been added in the version 1.25 of the Docker API
type HostMount struct {
	Target        string         `json:"Target,omitempty" yaml:"Target,omitempty" toml:"Target,omitempty"`
	Source        string         `json:"Source,omitempty" yaml:"Source,omitempty" toml:"Source,omitempty"`
	Type          string         `json:"Type,omitempty" yaml:"Type,omitempty" toml:"Type,omitempty"`
	ReadOnly      bool           `json:"ReadOnly,omitempty" yaml:"ReadOnly,omitempty" toml:"ReadOnly,omitempty"`
	BindOptions   *BindOptions   `json:"BindOptions,omitempty" yaml:"BindOptions,omitempty" toml:"BindOptions,omitempty"`
	VolumeOptions *VolumeOptions `json:"VolumeOptions,omitempty" yaml:"VolumeOptions,omitempty" toml:"VolumeOptions,omitempty"`
	TempfsOptions *TempfsOptions `json:"TempfsOptions,omitempty" yaml:"TempfsOptions,omitempty" toml:"TempfsOptions,omitempty"`
}

// BindOptions contains optional configuration for the bind type
type BindOptions struct {
	Propagation string `json:"Propagation,omitempty" yaml:"Propagation,omitempty" toml:"Propagation,omitempty"`
}

// VolumeOptions contains optional configuration for the volume type
type VolumeOptions struct {
	NoCopy       bool               `json:"NoCopy,omitempty" yaml:"NoCopy,omitempty" toml:"NoCopy,omitempty"`
	Labels       map[string]string  `json:"Labels,omitempty" yaml:"Labels,omitempty" toml:"Labels,omitempty"`
	DriverConfig VolumeDriverConfig `json:"DriverConfig,omitempty" yaml:"DriverConfig,omitempty" toml:"DriverConfig,omitempty"`
}

// TempfsOptions contains optional configuration for the tempfs type
type TempfsOptions struct {
	SizeBytes int64 `json:"SizeBytes,omitempty" yaml:"SizeBytes,omitempty" toml:"SizeBytes,omitempty"`
	Mode      int   `json:"Mode,omitempty" yaml:"Mode,omitempty" toml:"Mode,omitempty"`
}

// VolumeDriverConfig holds a map of volume driver specific options
type VolumeDriverConfig struct {
	Name    string            `json:"Name,omitempty" yaml:"Name,omitempty" toml:"Name,omitempty"`
	Options map[string]string `json:"Options,omitempty" yaml:"Options,omitempty" toml:"Options,omitempty"`
}

// Mount represents a mount point in the container.
//
// It has been added in the version 1.20 of the Docker API, available since
// Docker 1.8.
type Mount struct {
	Name        string
	Source      string
	Destination string
	Driver      string
	Mode        string
	RW          bool
}

// LogConfig defines the log driver type and the configuration for it.
type LogConfig struct {
	Type   string            `json:"Type,omitempty" yaml:"Type,omitempty" toml:"Type,omitempty"`
	Config map[string]string `json:"Config,omitempty" yaml:"Config,omitempty" toml:"Config,omitempty"`
}

// ULimit defines system-wide resource limitations This can help a lot in
// system administration, e.g. when a user starts too many processes and
// therefore makes the system unresponsive for other users.
type ULimit struct {
	Name string `json:"Name,omitempty" yaml:"Name,omitempty" toml:"Name,omitempty"`
	Soft int64  `json:"Soft,omitempty" yaml:"Soft,omitempty" toml:"Soft,omitempty"`
	Hard int64  `json:"Hard,omitempty" yaml:"Hard,omitempty" toml:"Hard,omitempty"`
}

// SwarmNode containers information about which Swarm node the container is on.
type SwarmNode struct {
	ID     string            `json:"ID,omitempty" yaml:"ID,omitempty" toml:"ID,omitempty"`
	IP     string            `json:"IP,omitempty" yaml:"IP,omitempty" toml:"IP,omitempty"`
	Addr   string            `json:"Addr,omitempty" yaml:"Addr,omitempty" toml:"Addr,omitempty"`
	Name   string            `json:"Name,omitempty" yaml:"Name,omitempty" toml:"Name,omitempty"`
	CPUs   int64             `json:"CPUs,omitempty" yaml:"CPUs,omitempty" toml:"CPUs,omitempty"`
	Memory int64             `json:"Memory,omitempty" yaml:"Memory,omitempty" toml:"Memory,omitempty"`
	Labels map[string]string `json:"Labels,omitempty" yaml:"Labels,omitempty" toml:"Labels,omitempty"`
}

// GraphDriver contains information about the GraphDriver used by the
// container.
type GraphDriver struct {
	Name string            `json:"Name,omitempty" yaml:"Name,omitempty" toml:"Name,omitempty"`
	Data map[string]string `json:"Data,omitempty" yaml:"Data,omitempty" toml:"Data,omitempty"`
}

// HealthConfig holds configuration settings for the HEALTHCHECK feature
//
// It has been added in the version 1.24 of the Docker API, available since
// Docker 1.12.
type HealthConfig struct {
	// Test is the test to perform to check that the container is healthy.
	// An empty slice means to inherit the default.
	// The options are:
	// {} : inherit healthcheck
	// {"NONE"} : disable healthcheck
	// {"CMD", args...} : exec arguments directly
	// {"CMD-SHELL", command} : run command with system's default shell
	Test []string `json:"Test,omitempty" yaml:"Test,omitempty" toml:"Test,omitempty"`

	// Zero means to inherit. Durations are expressed as integer nanoseconds.
	Interval    time.Duration `json:"Interval,omitempty" yaml:"Interval,omitempty" toml:"Interval,omitempty"`          // Interval is the time to wait between checks.
	Timeout     time.Duration `json:"Timeout,omitempty" yaml:"Timeout,omitempty" toml:"Timeout,omitempty"`             // Timeout is the time to wait before considering the check to have hung.
	StartPeriod time.Duration `json:"StartPeriod,omitempty" yaml:"StartPeriod,omitempty" toml:"StartPeriod,omitempty"` // The start period for the container to initialize before the retries starts to count down.

	// Retries is the number of consecutive failures needed to consider a container as unhealthy.
	// Zero means inherit.
	Retries int `json:"Retries,omitempty" yaml:"Retries,omitempty" toml:"Retries,omitempty"`
}

// Container is the type encompasing everything about a container - its config,
// hostconfig, etc.
type Container struct {
	ID string `json:"Id" yaml:"Id" toml:"Id"`

	Created time.Time `json:"Created,omitempty" yaml:"Created,omitempty" toml:"Created,omitempty"`

	Path string   `json:"Path,omitempty" yaml:"Path,omitempty" toml:"Path,omitempty"`
	Args []string `json:"Args,omitempty" yaml:"Args,omitempty" toml:"Args,omitempty"`

	Config *Config `json:"Config,omitempty" yaml:"Config,omitempty" toml:"Config,omitempty"`
	State  State   `json:"State,omitempty" yaml:"State,omitempty" toml:"State,omitempty"`
	Image  string  `json:"Image,omitempty" yaml:"Image,omitempty" toml:"Image,omitempty"`

	Node *SwarmNode `json:"Node,omitempty" yaml:"Node,omitempty" toml:"Node,omitempty"`

	NetworkSettings *NetworkSettings `json:"NetworkSettings,omitempty" yaml:"NetworkSettings,omitempty" toml:"NetworkSettings,omitempty"`

	SysInitPath    string  `json:"SysInitPath,omitempty" yaml:"SysInitPath,omitempty" toml:"SysInitPath,omitempty"`
	ResolvConfPath string  `json:"ResolvConfPath,omitempty" yaml:"ResolvConfPath,omitempty" toml:"ResolvConfPath,omitempty"`
	HostnamePath   string  `json:"HostnamePath,omitempty" yaml:"HostnamePath,omitempty" toml:"HostnamePath,omitempty"`
	HostsPath      string  `json:"HostsPath,omitempty" yaml:"HostsPath,omitempty" toml:"HostsPath,omitempty"`
	LogPath        string  `json:"LogPath,omitempty" yaml:"LogPath,omitempty" toml:"LogPath,omitempty"`
	Name           string  `json:"Name,omitempty" yaml:"Name,omitempty" toml:"Name,omitempty"`
	Driver         string  `json:"Driver,omitempty" yaml:"Driver,omitempty" toml:"Driver,omitempty"`
	Mounts         []Mount `json:"Mounts,omitempty" yaml:"Mounts,omitempty" toml:"Mounts,omitempty"`

	Volumes     map[string]string `json:"Volumes,omitempty" yaml:"Volumes,omitempty" toml:"Volumes,omitempty"`
	VolumesRW   map[string]bool   `json:"VolumesRW,omitempty" yaml:"VolumesRW,omitempty" toml:"VolumesRW,omitempty"`
	HostConfig  *HostConfig       `json:"HostConfig,omitempty" yaml:"HostConfig,omitempty" toml:"HostConfig,omitempty"`
	ExecIDs     []string          `json:"ExecIDs,omitempty" yaml:"ExecIDs,omitempty" toml:"ExecIDs,omitempty"`
	GraphDriver *GraphDriver      `json:"GraphDriver,omitempty" yaml:"GraphDriver,omitempty" toml:"GraphDriver,omitempty"`

	RestartCount int `json:"RestartCount,omitempty" yaml:"RestartCount,omitempty" toml:"RestartCount,omitempty"`

	AppArmorProfile string `json:"AppArmorProfile,omitempty" yaml:"AppArmorProfile,omitempty" toml:"AppArmorProfile,omitempty"`
}

// UpdateContainerOptions specify parameters to the UpdateContainer function.
//
// See https://goo.gl/Y6fXUy for more details.
type UpdateContainerOptions struct {
	BlkioWeight        int           `json:"BlkioWeight"`
	CPUShares          int           `json:"CpuShares"`
	CPUPeriod          int           `json:"CpuPeriod"`
	CPURealtimePeriod  int64         `json:"CpuRealtimePeriod"`
	CPURealtimeRuntime int64         `json:"CpuRealtimeRuntime"`
	CPUQuota           int           `json:"CpuQuota"`
	CpusetCpus         string        `json:"CpusetCpus"`
	CpusetMems         string        `json:"CpusetMems"`
	Memory             int           `json:"Memory"`
	MemorySwap         int           `json:"MemorySwap"`
	MemoryReservation  int           `json:"MemoryReservation"`
	KernelMemory       int           `json:"KernelMemory"`
	RestartPolicy      RestartPolicy `json:"RestartPolicy,omitempty"`
	Context            context.Context
}

// UpdateContainer updates the container at ID with the options
//
// See https://goo.gl/Y6fXUy for more details.
func (c *Client) UpdateContainer(id string, opts UpdateContainerOptions) error {
	resp, err := c.do("POST", fmt.Sprintf("/containers/"+id+"/update"), doOptions{
		data:      opts,
		forceJSON: true,
		context:   opts.Context,
	})
	if err != nil {
		return err
	}
	defer resp.Body.Close()
	return nil
}

// RenameContainerOptions specify parameters to the RenameContainer function.
//
// See https://goo.gl/46inai for more details.
type RenameContainerOptions struct {
	// ID of container to rename
	ID string `qs:"-"`

	// New name
	Name    string `json:"name,omitempty" yaml:"name,omitempty"`
	Context context.Context
}

// RenameContainer updates and existing containers name
//
// See https://goo.gl/46inai for more details.
func (c *Client) RenameContainer(opts RenameContainerOptions) error {
	resp, err := c.do("POST", fmt.Sprintf("/containers/"+opts.ID+"/rename?%s", queryString(opts)), doOptions{
		context: opts.Context,
	})
	if err != nil {
		return err
	}
	resp.Body.Close()
	return nil
}

// InspectContainer returns information about a container by its ID.
//
// See https://goo.gl/FaI5JT for more details.
func (c *Client) InspectContainer(id string) (*Container, error) {
	return c.inspectContainer(id, doOptions{})
}

// InspectContainerWithContext returns information about a container by its ID.
// The context object can be used to cancel the inspect request.
//
// See https://goo.gl/FaI5JT for more details.
func (c *Client) InspectContainerWithContext(id string, ctx context.Context) (*Container, error) {
	return c.inspectContainer(id, doOptions{context: ctx})
}

func (c *Client) inspectContainer(id string, opts doOptions) (*Container, error) {
	path := "/containers/" + id + "/json"
	resp, err := c.do("GET", path, opts)
	if err != nil {
		if e, ok := err.(*Error); ok && e.Status == http.StatusNotFound {
			return nil, &NoSuchContainer{ID: id}
		}
		return nil, err
	}
	defer resp.Body.Close()
	var container Container
	if err := json.NewDecoder(resp.Body).Decode(&container); err != nil {
		return nil, err
	}
	return &container, nil
}

// ContainerChanges returns changes in the filesystem of the given container.
//
// See https://goo.gl/15KKzh for more details.
func (c *Client) ContainerChanges(id string) ([]Change, error) {
	path := "/containers/" + id + "/changes"
	resp, err := c.do("GET", path, doOptions{})
	if err != nil {
		if e, ok := err.(*Error); ok && e.Status == http.StatusNotFound {
			return nil, &NoSuchContainer{ID: id}
		}
		return nil, err
	}
	defer resp.Body.Close()
	var changes []Change
	if err := json.NewDecoder(resp.Body).Decode(&changes); err != nil {
		return nil, err
	}
	return changes, nil
}

// CreateContainerOptions specify parameters to the CreateContainer function.
//
// See https://goo.gl/tyzwVM for more details.
type CreateContainerOptions struct {
	Name             string
	Config           *Config           `qs:"-"`
	HostConfig       *HostConfig       `qs:"-"`
	NetworkingConfig *NetworkingConfig `qs:"-"`
	Context          context.Context
}

// CreateContainer creates a new container, returning the container instance,
// or an error in case of failure.
//
// The returned container instance contains only the container ID. To get more
// details about the container after creating it, use InspectContainer.
//
// See https://goo.gl/tyzwVM for more details.
func (c *Client) CreateContainer(opts CreateContainerOptions) (*Container, error) {
	path := "/containers/create?" + queryString(opts)
	resp, err := c.do(
		"POST",
		path,
		doOptions{
			data: struct {
				*Config
				HostConfig       *HostConfig       `json:"HostConfig,omitempty" yaml:"HostConfig,omitempty" toml:"HostConfig,omitempty"`
				NetworkingConfig *NetworkingConfig `json:"NetworkingConfig,omitempty" yaml:"NetworkingConfig,omitempty" toml:"NetworkingConfig,omitempty"`
			}{
				opts.Config,
				opts.HostConfig,
				opts.NetworkingConfig,
			},
			context: opts.Context,
		},
	)

	if e, ok := err.(*Error); ok {
		if e.Status == http.StatusNotFound {
			return nil, ErrNoSuchImage
		}
		if e.Status == http.StatusConflict {
			return nil, ErrContainerAlreadyExists
		}
		// Workaround for 17.09 bug returning 400 instead of 409.
		// See https://github.com/moby/moby/issues/35021
		if e.Status == http.StatusBadRequest && strings.Contains(e.Message, "Conflict.") {
			return nil, ErrContainerAlreadyExists
		}
	}

	if err != nil {
		return nil, err
	}
	defer resp.Body.Close()
	var container Container
	if err := json.NewDecoder(resp.Body).Decode(&container); err != nil {
		return nil, err
	}

	container.Name = opts.Name

	return &container, nil
}

// KeyValuePair is a type for generic key/value pairs as used in the Lxc
// configuration
type KeyValuePair struct {
	Key   string `json:"Key,omitempty" yaml:"Key,omitempty" toml:"Key,omitempty"`
	Value string `json:"Value,omitempty" yaml:"Value,omitempty" toml:"Value,omitempty"`
}

// RestartPolicy represents the policy for automatically restarting a container.
//
// Possible values are:
//
//   - always: the docker daemon will always restart the container
//   - on-failure: the docker daemon will restart the container on failures, at
//                 most MaximumRetryCount times
//   - unless-stopped: the docker daemon will always restart the container except
//                 when user has manually stopped the container
//   - no: the docker daemon will not restart the container automatically
type RestartPolicy struct {
	Name              string `json:"Name,omitempty" yaml:"Name,omitempty" toml:"Name,omitempty"`
	MaximumRetryCount int    `json:"MaximumRetryCount,omitempty" yaml:"MaximumRetryCount,omitempty" toml:"MaximumRetryCount,omitempty"`
}

// AlwaysRestart returns a restart policy that tells the Docker daemon to
// always restart the container.
func AlwaysRestart() RestartPolicy {
	return RestartPolicy{Name: "always"}
}

// RestartOnFailure returns a restart policy that tells the Docker daemon to
// restart the container on failures, trying at most maxRetry times.
func RestartOnFailure(maxRetry int) RestartPolicy {
	return RestartPolicy{Name: "on-failure", MaximumRetryCount: maxRetry}
}

// RestartUnlessStopped returns a restart policy that tells the Docker daemon to
// always restart the container except when user has manually stopped the container.
func RestartUnlessStopped() RestartPolicy {
	return RestartPolicy{Name: "unless-stopped"}
}

// NeverRestart returns a restart policy that tells the Docker daemon to never
// restart the container on failures.
func NeverRestart() RestartPolicy {
	return RestartPolicy{Name: "no"}
}

// Device represents a device mapping between the Docker host and the
// container.
type Device struct {
	PathOnHost        string `json:"PathOnHost,omitempty" yaml:"PathOnHost,omitempty" toml:"PathOnHost,omitempty"`
	PathInContainer   string `json:"PathInContainer,omitempty" yaml:"PathInContainer,omitempty" toml:"PathInContainer,omitempty"`
	CgroupPermissions string `json:"CgroupPermissions,omitempty" yaml:"CgroupPermissions,omitempty" toml:"CgroupPermissions,omitempty"`
}

// BlockWeight represents a relative device weight for an individual device inside
// of a container
type BlockWeight struct {
	Path   string `json:"Path,omitempty"`
	Weight string `json:"Weight,omitempty"`
}

// BlockLimit represents a read/write limit in IOPS or Bandwidth for a device
// inside of a container
type BlockLimit struct {
	Path string `json:"Path,omitempty"`
	Rate int64  `json:"Rate,omitempty"`
}

// HostConfig contains the container options related to starting a container on
// a given host
type HostConfig struct {
	Binds                []string               `json:"Binds,omitempty" yaml:"Binds,omitempty" toml:"Binds,omitempty"`
	CapAdd               []string               `json:"CapAdd,omitempty" yaml:"CapAdd,omitempty" toml:"CapAdd,omitempty"`
	CapDrop              []string               `json:"CapDrop,omitempty" yaml:"CapDrop,omitempty" toml:"CapDrop,omitempty"`
	GroupAdd             []string               `json:"GroupAdd,omitempty" yaml:"GroupAdd,omitempty" toml:"GroupAdd,omitempty"`
	ContainerIDFile      string                 `json:"ContainerIDFile,omitempty" yaml:"ContainerIDFile,omitempty" toml:"ContainerIDFile,omitempty"`
	LxcConf              []KeyValuePair         `json:"LxcConf,omitempty" yaml:"LxcConf,omitempty" toml:"LxcConf,omitempty"`
	PortBindings         map[Port][]PortBinding `json:"PortBindings,omitempty" yaml:"PortBindings,omitempty" toml:"PortBindings,omitempty"`
	Links                []string               `json:"Links,omitempty" yaml:"Links,omitempty" toml:"Links,omitempty"`
	DNS                  []string               `json:"Dns,omitempty" yaml:"Dns,omitempty" toml:"Dns,omitempty"` // For Docker API v1.10 and above only
	DNSOptions           []string               `json:"DnsOptions,omitempty" yaml:"DnsOptions,omitempty" toml:"DnsOptions,omitempty"`
	DNSSearch            []string               `json:"DnsSearch,omitempty" yaml:"DnsSearch,omitempty" toml:"DnsSearch,omitempty"`
	ExtraHosts           []string               `json:"ExtraHosts,omitempty" yaml:"ExtraHosts,omitempty" toml:"ExtraHosts,omitempty"`
	VolumesFrom          []string               `json:"VolumesFrom,omitempty" yaml:"VolumesFrom,omitempty" toml:"VolumesFrom,omitempty"`
	UsernsMode           string                 `json:"UsernsMode,omitempty" yaml:"UsernsMode,omitempty" toml:"UsernsMode,omitempty"`
	NetworkMode          string                 `json:"NetworkMode,omitempty" yaml:"NetworkMode,omitempty" toml:"NetworkMode,omitempty"`
	IpcMode              string                 `json:"IpcMode,omitempty" yaml:"IpcMode,omitempty" toml:"IpcMode,omitempty"`
	PidMode              string                 `json:"PidMode,omitempty" yaml:"PidMode,omitempty" toml:"PidMode,omitempty"`
	UTSMode              string                 `json:"UTSMode,omitempty" yaml:"UTSMode,omitempty" toml:"UTSMode,omitempty"`
	RestartPolicy        RestartPolicy          `json:"RestartPolicy,omitempty" yaml:"RestartPolicy,omitempty" toml:"RestartPolicy,omitempty"`
	Devices              []Device               `json:"Devices,omitempty" yaml:"Devices,omitempty" toml:"Devices,omitempty"`
	DeviceCgroupRules    []string               `json:"DeviceCgroupRules,omitempty" yaml:"DeviceCgroupRules,omitempty" toml:"DeviceCgroupRules,omitempty"`
	LogConfig            LogConfig              `json:"LogConfig,omitempty" yaml:"LogConfig,omitempty" toml:"LogConfig,omitempty"`
	SecurityOpt          []string               `json:"SecurityOpt,omitempty" yaml:"SecurityOpt,omitempty" toml:"SecurityOpt,omitempty"`
	Cgroup               string                 `json:"Cgroup,omitempty" yaml:"Cgroup,omitempty" toml:"Cgroup,omitempty"`
	CgroupParent         string                 `json:"CgroupParent,omitempty" yaml:"CgroupParent,omitempty" toml:"CgroupParent,omitempty"`
	Memory               int64                  `json:"Memory,omitempty" yaml:"Memory,omitempty" toml:"Memory,omitempty"`
	MemoryReservation    int64                  `json:"MemoryReservation,omitempty" yaml:"MemoryReservation,omitempty" toml:"MemoryReservation,omitempty"`
	KernelMemory         int64                  `json:"KernelMemory,omitempty" yaml:"KernelMemory,omitempty" toml:"KernelMemory,omitempty"`
	MemorySwap           int64                  `json:"MemorySwap,omitempty" yaml:"MemorySwap,omitempty" toml:"MemorySwap,omitempty"`
	MemorySwappiness     int64                  `json:"MemorySwappiness,omitempty" yaml:"MemorySwappiness,omitempty" toml:"MemorySwappiness,omitempty"`
	CPUShares            int64                  `json:"CpuShares,omitempty" yaml:"CpuShares,omitempty" toml:"CpuShares,omitempty"`
	CPUSet               string                 `json:"Cpuset,omitempty" yaml:"Cpuset,omitempty" toml:"Cpuset,omitempty"`
	CPUSetCPUs           string                 `json:"CpusetCpus,omitempty" yaml:"CpusetCpus,omitempty" toml:"CpusetCpus,omitempty"`
	CPUSetMEMs           string                 `json:"CpusetMems,omitempty" yaml:"CpusetMems,omitempty" toml:"CpusetMems,omitempty"`
	CPUQuota             int64                  `json:"CpuQuota,omitempty" yaml:"CpuQuota,omitempty" toml:"CpuQuota,omitempty"`
	CPUPeriod            int64                  `json:"CpuPeriod,omitempty" yaml:"CpuPeriod,omitempty" toml:"CpuPeriod,omitempty"`
	CPURealtimePeriod    int64                  `json:"CpuRealtimePeriod,omitempty" yaml:"CpuRealtimePeriod,omitempty" toml:"CpuRealtimePeriod,omitempty"`
	CPURealtimeRuntime   int64                  `json:"CpuRealtimeRuntime,omitempty" yaml:"CpuRealtimeRuntime,omitempty" toml:"CpuRealtimeRuntime,omitempty"`
	BlkioWeight          int64                  `json:"BlkioWeight,omitempty" yaml:"BlkioWeight,omitempty" toml:"BlkioWeight,omitempty"`
	BlkioWeightDevice    []BlockWeight          `json:"BlkioWeightDevice,omitempty" yaml:"BlkioWeightDevice,omitempty" toml:"BlkioWeightDevice,omitempty"`
	BlkioDeviceReadBps   []BlockLimit           `json:"BlkioDeviceReadBps,omitempty" yaml:"BlkioDeviceReadBps,omitempty" toml:"BlkioDeviceReadBps,omitempty"`
	BlkioDeviceReadIOps  []BlockLimit           `json:"BlkioDeviceReadIOps,omitempty" yaml:"BlkioDeviceReadIOps,omitempty" toml:"BlkioDeviceReadIOps,omitempty"`
	BlkioDeviceWriteBps  []BlockLimit           `json:"BlkioDeviceWriteBps,omitempty" yaml:"BlkioDeviceWriteBps,omitempty" toml:"BlkioDeviceWriteBps,omitempty"`
	BlkioDeviceWriteIOps []BlockLimit           `json:"BlkioDeviceWriteIOps,omitempty" yaml:"BlkioDeviceWriteIOps,omitempty" toml:"BlkioDeviceWriteIOps,omitempty"`
	Ulimits              []ULimit               `json:"Ulimits,omitempty" yaml:"Ulimits,omitempty" toml:"Ulimits,omitempty"`
	VolumeDriver         string                 `json:"VolumeDriver,omitempty" yaml:"VolumeDriver,omitempty" toml:"VolumeDriver,omitempty"`
	OomScoreAdj          int                    `json:"OomScoreAdj,omitempty" yaml:"OomScoreAdj,omitempty" toml:"OomScoreAdj,omitempty"`
	PidsLimit            int64                  `json:"PidsLimit,omitempty" yaml:"PidsLimit,omitempty" toml:"PidsLimit,omitempty"`
	ShmSize              int64                  `json:"ShmSize,omitempty" yaml:"ShmSize,omitempty" toml:"ShmSize,omitempty"`
	Tmpfs                map[string]string      `json:"Tmpfs,omitempty" yaml:"Tmpfs,omitempty" toml:"Tmpfs,omitempty"`
	Privileged           bool                   `json:"Privileged,omitempty" yaml:"Privileged,omitempty" toml:"Privileged,omitempty"`
	PublishAllPorts      bool                   `json:"PublishAllPorts,omitempty" yaml:"PublishAllPorts,omitempty" toml:"PublishAllPorts,omitempty"`
	ReadonlyRootfs       bool                   `json:"ReadonlyRootfs,omitempty" yaml:"ReadonlyRootfs,omitempty" toml:"ReadonlyRootfs,omitempty"`
	OOMKillDisable       bool                   `json:"OomKillDisable,omitempty" yaml:"OomKillDisable,omitempty" toml:"OomKillDisable,omitempty"`
	AutoRemove           bool                   `json:"AutoRemove,omitempty" yaml:"AutoRemove,omitempty" toml:"AutoRemove,omitempty"`
	StorageOpt           map[string]string      `json:"StorageOpt,omitempty" yaml:"StorageOpt,omitempty" toml:"StorageOpt,omitempty"`
	Sysctls              map[string]string      `json:"Sysctls,omitempty" yaml:"Sysctls,omitempty" toml:"Sysctls,omitempty"`
	CPUCount             int64                  `json:"CpuCount,omitempty" yaml:"CpuCount,omitempty"`
	CPUPercent           int64                  `json:"CpuPercent,omitempty" yaml:"CpuPercent,omitempty"`
	IOMaximumBandwidth   int64                  `json:"IOMaximumBandwidth,omitempty" yaml:"IOMaximumBandwidth,omitempty"`
	IOMaximumIOps        int64                  `json:"IOMaximumIOps,omitempty" yaml:"IOMaximumIOps,omitempty"`
	Mounts               []HostMount            `json:"Mounts,omitempty" yaml:"Mounts,omitempty" toml:"Mounts,omitempty"`
	Init                 bool                   `json:",omitempty" yaml:",omitempty"`
}

// NetworkingConfig represents the container's networking configuration for each of its interfaces
// Carries the networking configs specified in the `docker run` and `docker network connect` commands
type NetworkingConfig struct {
	EndpointsConfig map[string]*EndpointConfig `json:"EndpointsConfig" yaml:"EndpointsConfig" toml:"EndpointsConfig"` // Endpoint configs for each connecting network
}

// StartContainer starts a container, returning an error in case of failure.
//
// Passing the HostConfig to this method has been deprecated in Docker API 1.22
// (Docker Engine 1.10.x) and totally removed in Docker API 1.24 (Docker Engine
// 1.12.x). The client will ignore the parameter when communicating with Docker
// API 1.24 or greater.
//
// See https://goo.gl/fbOSZy for more details.
func (c *Client) StartContainer(id string, hostConfig *HostConfig) error {
	return c.startContainer(id, hostConfig, doOptions{})
}

// StartContainerWithContext starts a container, returning an error in case of
// failure. The context can be used to cancel the outstanding start container
// request.
//
// Passing the HostConfig to this method has been deprecated in Docker API 1.22
// (Docker Engine 1.10.x) and totally removed in Docker API 1.24 (Docker Engine
// 1.12.x). The client will ignore the parameter when communicating with Docker
// API 1.24 or greater.
//
// See https://goo.gl/fbOSZy for more details.
func (c *Client) StartContainerWithContext(id string, hostConfig *HostConfig, ctx context.Context) error {
	return c.startContainer(id, hostConfig, doOptions{context: ctx})
}

func (c *Client) startContainer(id string, hostConfig *HostConfig, opts doOptions) error {
	path := "/containers/" + id + "/start"
	if c.serverAPIVersion == nil {
		c.checkAPIVersion()
	}
	if c.serverAPIVersion != nil && c.serverAPIVersion.LessThan(apiVersion124) {
		opts.data = hostConfig
		opts.forceJSON = true
	}
	resp, err := c.do("POST", path, opts)
	if err != nil {
		if e, ok := err.(*Error); ok && e.Status == http.StatusNotFound {
			return &NoSuchContainer{ID: id, Err: err}
		}
		return err
	}
	defer resp.Body.Close()
	if resp.StatusCode == http.StatusNotModified {
		return &ContainerAlreadyRunning{ID: id}
	}
	return nil
}

// StopContainer stops a container, killing it after the given timeout (in
// seconds).
//
// See https://goo.gl/R9dZcV for more details.
func (c *Client) StopContainer(id string, timeout uint) error {
	return c.stopContainer(id, timeout, doOptions{})
}

// StopContainerWithContext stops a container, killing it after the given
// timeout (in seconds). The context can be used to cancel the stop
// container request.
//
// See https://goo.gl/R9dZcV for more details.
func (c *Client) StopContainerWithContext(id string, timeout uint, ctx context.Context) error {
	return c.stopContainer(id, timeout, doOptions{context: ctx})
}

func (c *Client) stopContainer(id string, timeout uint, opts doOptions) error {
	path := fmt.Sprintf("/containers/%s/stop?t=%d", id, timeout)
	resp, err := c.do("POST", path, opts)
	if err != nil {
		if e, ok := err.(*Error); ok && e.Status == http.StatusNotFound {
			return &NoSuchContainer{ID: id}
		}
		return err
	}
	defer resp.Body.Close()
	if resp.StatusCode == http.StatusNotModified {
		return &ContainerNotRunning{ID: id}
	}
	return nil
}

// RestartContainer stops a container, killing it after the given timeout (in
// seconds), during the stop process.
//
// See https://goo.gl/MrAKQ5 for more details.
func (c *Client) RestartContainer(id string, timeout uint) error {
	path := fmt.Sprintf("/containers/%s/restart?t=%d", id, timeout)
	resp, err := c.do("POST", path, doOptions{})
	if err != nil {
		if e, ok := err.(*Error); ok && e.Status == http.StatusNotFound {
			return &NoSuchContainer{ID: id}
		}
		return err
	}
	resp.Body.Close()
	return nil
}

// PauseContainer pauses the given container.
//
// See https://goo.gl/D1Yaii for more details.
func (c *Client) PauseContainer(id string) error {
	path := fmt.Sprintf("/containers/%s/pause", id)
	resp, err := c.do("POST", path, doOptions{})
	if err != nil {
		if e, ok := err.(*Error); ok && e.Status == http.StatusNotFound {
			return &NoSuchContainer{ID: id}
		}
		return err
	}
	resp.Body.Close()
	return nil
}

// UnpauseContainer unpauses the given container.
//
// See https://goo.gl/sZ2faO for more details.
func (c *Client) UnpauseContainer(id string) error {
	path := fmt.Sprintf("/containers/%s/unpause", id)
	resp, err := c.do("POST", path, doOptions{})
	if err != nil {
		if e, ok := err.(*Error); ok && e.Status == http.StatusNotFound {
			return &NoSuchContainer{ID: id}
		}
		return err
	}
	resp.Body.Close()
	return nil
}

// TopResult represents the list of processes running in a container, as
// returned by /containers/<id>/top.
//
// See https://goo.gl/FLwpPl for more details.
type TopResult struct {
	Titles    []string
	Processes [][]string
}

// TopContainer returns processes running inside a container
//
// See https://goo.gl/FLwpPl for more details.
func (c *Client) TopContainer(id string, psArgs string) (TopResult, error) {
	var args string
	var result TopResult
	if psArgs != "" {
		args = fmt.Sprintf("?ps_args=%s", psArgs)
	}
	path := fmt.Sprintf("/containers/%s/top%s", id, args)
	resp, err := c.do("GET", path, doOptions{})
	if err != nil {
		if e, ok := err.(*Error); ok && e.Status == http.StatusNotFound {
			return result, &NoSuchContainer{ID: id}
		}
		return result, err
	}
	defer resp.Body.Close()
	err = json.NewDecoder(resp.Body).Decode(&result)
	return result, err
}

// Stats represents container statistics, returned by /containers/<id>/stats.
//
// See https://goo.gl/Dk3Xio for more details.
type Stats struct {
	Read      time.Time `json:"read,omitempty" yaml:"read,omitempty" toml:"read,omitempty"`
	PreRead   time.Time `json:"preread,omitempty" yaml:"preread,omitempty" toml:"preread,omitempty"`
	NumProcs  uint32    `json:"num_procs" yaml:"num_procs" toml:"num_procs"`
	PidsStats struct {
		Current uint64 `json:"current,omitempty" yaml:"current,omitempty"`
	} `json:"pids_stats,omitempty" yaml:"pids_stats,omitempty" toml:"pids_stats,omitempty"`
	Network     NetworkStats            `json:"network,omitempty" yaml:"network,omitempty" toml:"network,omitempty"`
	Networks    map[string]NetworkStats `json:"networks,omitempty" yaml:"networks,omitempty" toml:"networks,omitempty"`
	MemoryStats struct {
		Stats struct {
			TotalPgmafault          uint64 `json:"total_pgmafault,omitempty" yaml:"total_pgmafault,omitempty" toml:"total_pgmafault,omitempty"`
			Cache                   uint64 `json:"cache,omitempty" yaml:"cache,omitempty" toml:"cache,omitempty"`
			MappedFile              uint64 `json:"mapped_file,omitempty" yaml:"mapped_file,omitempty" toml:"mapped_file,omitempty"`
			TotalInactiveFile       uint64 `json:"total_inactive_file,omitempty" yaml:"total_inactive_file,omitempty" toml:"total_inactive_file,omitempty"`
			Pgpgout                 uint64 `json:"pgpgout,omitempty" yaml:"pgpgout,omitempty" toml:"pgpgout,omitempty"`
			Rss                     uint64 `json:"rss,omitempty" yaml:"rss,omitempty" toml:"rss,omitempty"`
			TotalMappedFile         uint64 `json:"total_mapped_file,omitempty" yaml:"total_mapped_file,omitempty" toml:"total_mapped_file,omitempty"`
			Writeback               uint64 `json:"writeback,omitempty" yaml:"writeback,omitempty" toml:"writeback,omitempty"`
			Unevictable             uint64 `json:"unevictable,omitempty" yaml:"unevictable,omitempty" toml:"unevictable,omitempty"`
			Pgpgin                  uint64 `json:"pgpgin,omitempty" yaml:"pgpgin,omitempty" toml:"pgpgin,omitempty"`
			TotalUnevictable        uint64 `json:"total_unevictable,omitempty" yaml:"total_unevictable,omitempty" toml:"total_unevictable,omitempty"`
			Pgmajfault              uint64 `json:"pgmajfault,omitempty" yaml:"pgmajfault,omitempty" toml:"pgmajfault,omitempty"`
			TotalRss                uint64 `json:"total_rss,omitempty" yaml:"total_rss,omitempty" toml:"total_rss,omitempty"`
			TotalRssHuge            uint64 `json:"total_rss_huge,omitempty" yaml:"total_rss_huge,omitempty" toml:"total_rss_huge,omitempty"`
			TotalWriteback          uint64 `json:"total_writeback,omitempty" yaml:"total_writeback,omitempty" toml:"total_writeback,omitempty"`
			TotalInactiveAnon       uint64 `json:"total_inactive_anon,omitempty" yaml:"total_inactive_anon,omitempty" toml:"total_inactive_anon,omitempty"`
			RssHuge                 uint64 `json:"rss_huge,omitempty" yaml:"rss_huge,omitempty" toml:"rss_huge,omitempty"`
			HierarchicalMemoryLimit uint64 `json:"hierarchical_memory_limit,omitempty" yaml:"hierarchical_memory_limit,omitempty" toml:"hierarchical_memory_limit,omitempty"`
			TotalPgfault            uint64 `json:"total_pgfault,omitempty" yaml:"total_pgfault,omitempty" toml:"total_pgfault,omitempty"`
			TotalActiveFile         uint64 `json:"total_active_file,omitempty" yaml:"total_active_file,omitempty" toml:"total_active_file,omitempty"`
			ActiveAnon              uint64 `json:"active_anon,omitempty" yaml:"active_anon,omitempty" toml:"active_anon,omitempty"`
			TotalActiveAnon         uint64 `json:"total_active_anon,omitempty" yaml:"total_active_anon,omitempty" toml:"total_active_anon,omitempty"`
			TotalPgpgout            uint64 `json:"total_pgpgout,omitempty" yaml:"total_pgpgout,omitempty" toml:"total_pgpgout,omitempty"`
			TotalCache              uint64 `json:"total_cache,omitempty" yaml:"total_cache,omitempty" toml:"total_cache,omitempty"`
			InactiveAnon            uint64 `json:"inactive_anon,omitempty" yaml:"inactive_anon,omitempty" toml:"inactive_anon,omitempty"`
			ActiveFile              uint64 `json:"active_file,omitempty" yaml:"active_file,omitempty" toml:"active_file,omitempty"`
			Pgfault                 uint64 `json:"pgfault,omitempty" yaml:"pgfault,omitempty" toml:"pgfault,omitempty"`
			InactiveFile            uint64 `json:"inactive_file,omitempty" yaml:"inactive_file,omitempty" toml:"inactive_file,omitempty"`
			TotalPgpgin             uint64 `json:"total_pgpgin,omitempty" yaml:"total_pgpgin,omitempty" toml:"total_pgpgin,omitempty"`
			HierarchicalMemswLimit  uint64 `json:"hierarchical_memsw_limit,omitempty" yaml:"hierarchical_memsw_limit,omitempty" toml:"hierarchical_memsw_limit,omitempty"`
			Swap                    uint64 `json:"swap,omitempty" yaml:"swap,omitempty" toml:"swap,omitempty"`
		} `json:"stats,omitempty" yaml:"stats,omitempty" toml:"stats,omitempty"`
		MaxUsage          uint64 `json:"max_usage,omitempty" yaml:"max_usage,omitempty" toml:"max_usage,omitempty"`
		Usage             uint64 `json:"usage,omitempty" yaml:"usage,omitempty" toml:"usage,omitempty"`
		Failcnt           uint64 `json:"failcnt,omitempty" yaml:"failcnt,omitempty" toml:"failcnt,omitempty"`
		Limit             uint64 `json:"limit,omitempty" yaml:"limit,omitempty" toml:"limit,omitempty"`
		Commit            uint64 `json:"commitbytes,omitempty" yaml:"commitbytes,omitempty" toml:"privateworkingset,omitempty"`
		CommitPeak        uint64 `json:"commitpeakbytes,omitempty" yaml:"commitpeakbytes,omitempty" toml:"commitpeakbytes,omitempty"`
		PrivateWorkingSet uint64 `json:"privateworkingset,omitempty" yaml:"privateworkingset,omitempty" toml:"privateworkingset,omitempty"`
	} `json:"memory_stats,omitempty" yaml:"memory_stats,omitempty" toml:"memory_stats,omitempty"`
	BlkioStats struct {
		IOServiceBytesRecursive []BlkioStatsEntry `json:"io_service_bytes_recursive,omitempty" yaml:"io_service_bytes_recursive,omitempty" toml:"io_service_bytes_recursive,omitempty"`
		IOServicedRecursive     []BlkioStatsEntry `json:"io_serviced_recursive,omitempty" yaml:"io_serviced_recursive,omitempty" toml:"io_serviced_recursive,omitempty"`
		IOQueueRecursive        []BlkioStatsEntry `json:"io_queue_recursive,omitempty" yaml:"io_queue_recursive,omitempty" toml:"io_queue_recursive,omitempty"`
		IOServiceTimeRecursive  []BlkioStatsEntry `json:"io_service_time_recursive,omitempty" yaml:"io_service_time_recursive,omitempty" toml:"io_service_time_recursive,omitempty"`
		IOWaitTimeRecursive     []BlkioStatsEntry `json:"io_wait_time_recursive,omitempty" yaml:"io_wait_time_recursive,omitempty" toml:"io_wait_time_recursive,omitempty"`
		IOMergedRecursive       []BlkioStatsEntry `json:"io_merged_recursive,omitempty" yaml:"io_merged_recursive,omitempty" toml:"io_merged_recursive,omitempty"`
		IOTimeRecursive         []BlkioStatsEntry `json:"io_time_recursive,omitempty" yaml:"io_time_recursive,omitempty" toml:"io_time_recursive,omitempty"`
		SectorsRecursive        []BlkioStatsEntry `json:"sectors_recursive,omitempty" yaml:"sectors_recursive,omitempty" toml:"sectors_recursive,omitempty"`
	} `json:"blkio_stats,omitempty" yaml:"blkio_stats,omitempty" toml:"blkio_stats,omitempty"`
	CPUStats     CPUStats `json:"cpu_stats,omitempty" yaml:"cpu_stats,omitempty" toml:"cpu_stats,omitempty"`
	PreCPUStats  CPUStats `json:"precpu_stats,omitempty"`
	StorageStats struct {
		ReadCountNormalized  uint64 `json:"read_count_normalized,omitempty" yaml:"read_count_normalized,omitempty" toml:"read_count_normalized,omitempty"`
		ReadSizeBytes        uint64 `json:"read_size_bytes,omitempty" yaml:"read_size_bytes,omitempty" toml:"read_size_bytes,omitempty"`
		WriteCountNormalized uint64 `json:"write_count_normalized,omitempty" yaml:"write_count_normalized,omitempty" toml:"write_count_normalized,omitempty"`
		WriteSizeBytes       uint64 `json:"write_size_bytes,omitempty" yaml:"write_size_bytes,omitempty" toml:"write_size_bytes,omitempty"`
	} `json:"storage_stats,omitempty" yaml:"storage_stats,omitempty" toml:"storage_stats,omitempty"`
}

// NetworkStats is a stats entry for network stats
type NetworkStats struct {
	RxDropped uint64 `json:"rx_dropped,omitempty" yaml:"rx_dropped,omitempty" toml:"rx_dropped,omitempty"`
	RxBytes   uint64 `json:"rx_bytes,omitempty" yaml:"rx_bytes,omitempty" toml:"rx_bytes,omitempty"`
	RxErrors  uint64 `json:"rx_errors,omitempty" yaml:"rx_errors,omitempty" toml:"rx_errors,omitempty"`
	TxPackets uint64 `json:"tx_packets,omitempty" yaml:"tx_packets,omitempty" toml:"tx_packets,omitempty"`
	TxDropped uint64 `json:"tx_dropped,omitempty" yaml:"tx_dropped,omitempty" toml:"tx_dropped,omitempty"`
	RxPackets uint64 `json:"rx_packets,omitempty" yaml:"rx_packets,omitempty" toml:"rx_packets,omitempty"`
	TxErrors  uint64 `json:"tx_errors,omitempty" yaml:"tx_errors,omitempty" toml:"tx_errors,omitempty"`
	TxBytes   uint64 `json:"tx_bytes,omitempty" yaml:"tx_bytes,omitempty" toml:"tx_bytes,omitempty"`
}

// CPUStats is a stats entry for cpu stats
type CPUStats struct {
	CPUUsage struct {
		PercpuUsage       []uint64 `json:"percpu_usage,omitempty" yaml:"percpu_usage,omitempty" toml:"percpu_usage,omitempty"`
		UsageInUsermode   uint64   `json:"usage_in_usermode,omitempty" yaml:"usage_in_usermode,omitempty" toml:"usage_in_usermode,omitempty"`
		TotalUsage        uint64   `json:"total_usage,omitempty" yaml:"total_usage,omitempty" toml:"total_usage,omitempty"`
		UsageInKernelmode uint64   `json:"usage_in_kernelmode,omitempty" yaml:"usage_in_kernelmode,omitempty" toml:"usage_in_kernelmode,omitempty"`
	} `json:"cpu_usage,omitempty" yaml:"cpu_usage,omitempty" toml:"cpu_usage,omitempty"`
	SystemCPUUsage uint64 `json:"system_cpu_usage,omitempty" yaml:"system_cpu_usage,omitempty" toml:"system_cpu_usage,omitempty"`
	OnlineCPUs     uint64 `json:"online_cpus,omitempty" yaml:"online_cpus,omitempty" toml:"online_cpus,omitempty"`
	ThrottlingData struct {
		Periods          uint64 `json:"periods,omitempty"`
		ThrottledPeriods uint64 `json:"throttled_periods,omitempty"`
		ThrottledTime    uint64 `json:"throttled_time,omitempty"`
	} `json:"throttling_data,omitempty" yaml:"throttling_data,omitempty" toml:"throttling_data,omitempty"`
}

// BlkioStatsEntry is a stats entry for blkio_stats
type BlkioStatsEntry struct {
	Major uint64 `json:"major,omitempty" yaml:"major,omitempty" toml:"major,omitempty"`
	Minor uint64 `json:"minor,omitempty" yaml:"minor,omitempty" toml:"minor,omitempty"`
	Op    string `json:"op,omitempty" yaml:"op,omitempty" toml:"op,omitempty"`
	Value uint64 `json:"value,omitempty" yaml:"value,omitempty" toml:"value,omitempty"`
}

// StatsOptions specify parameters to the Stats function.
//
// See https://goo.gl/Dk3Xio for more details.
type StatsOptions struct {
	ID     string
	Stats  chan<- *Stats
	Stream bool
	// A flag that enables stopping the stats operation
	Done <-chan bool
	// Initial connection timeout
	Timeout time.Duration
	// Timeout with no data is received, it's reset every time new data
	// arrives
	InactivityTimeout time.Duration `qs:"-"`
	Context           context.Context
}

// Stats sends container statistics for the given container to the given channel.
//
// This function is blocking, similar to a streaming call for logs, and should be run
// on a separate goroutine from the caller. Note that this function will block until
// the given container is removed, not just exited. When finished, this function
// will close the given channel. Alternatively, function can be stopped by
// signaling on the Done channel.
//
// See https://goo.gl/Dk3Xio for more details.
func (c *Client) Stats(opts StatsOptions) (retErr error) {
	errC := make(chan error, 1)
	readCloser, writeCloser := io.Pipe()

	defer func() {
		close(opts.Stats)

		select {
		case err := <-errC:
			if err != nil && retErr == nil {
				retErr = err
			}
		default:
			// No errors
		}

		if err := readCloser.Close(); err != nil && retErr == nil {
			retErr = err
		}
	}()

	reqSent := make(chan struct{})
	go func() {
		err := c.stream("GET", fmt.Sprintf("/containers/%s/stats?stream=%v", opts.ID, opts.Stream), streamOptions{
			rawJSONStream:     true,
			useJSONDecoder:    true,
			stdout:            writeCloser,
			timeout:           opts.Timeout,
			inactivityTimeout: opts.InactivityTimeout,
			context:           opts.Context,
			reqSent:           reqSent,
		})
		if err != nil {
			dockerError, ok := err.(*Error)
			if ok {
				if dockerError.Status == http.StatusNotFound {
					err = &NoSuchContainer{ID: opts.ID}
				}
			}
		}
		if closeErr := writeCloser.Close(); closeErr != nil && err == nil {
			err = closeErr
		}
		errC <- err
		close(errC)
	}()

	quit := make(chan struct{})
	defer close(quit)
	go func() {
		// block here waiting for the signal to stop function
		select {
		case <-opts.Done:
			readCloser.Close()
		case <-quit:
			return
		}
	}()

	decoder := json.NewDecoder(readCloser)
	stats := new(Stats)
	<-reqSent
	for err := decoder.Decode(stats); err != io.EOF; err = decoder.Decode(stats) {
		if err != nil {
			return err
		}
		opts.Stats <- stats
		stats = new(Stats)
	}
	return nil
}

// KillContainerOptions represents the set of options that can be used in a
// call to KillContainer.
//
// See https://goo.gl/JnTxXZ for more details.
type KillContainerOptions struct {
	// The ID of the container.
	ID string `qs:"-"`

	// The signal to send to the container. When omitted, Docker server
	// will assume SIGKILL.
	Signal  Signal
	Context context.Context
}

// KillContainer sends a signal to a container, returning an error in case of
// failure.
//
// See https://goo.gl/JnTxXZ for more details.
func (c *Client) KillContainer(opts KillContainerOptions) error {
	path := "/containers/" + opts.ID + "/kill" + "?" + queryString(opts)
	resp, err := c.do("POST", path, doOptions{context: opts.Context})
	if err != nil {
		e, ok := err.(*Error)
		if !ok {
			return err
		}
		switch e.Status {
		case http.StatusNotFound:
			return &NoSuchContainer{ID: opts.ID}
		case http.StatusConflict:
			return &ContainerNotRunning{ID: opts.ID}
		default:
			return err
		}
	}
	resp.Body.Close()
	return nil
}

// RemoveContainerOptions encapsulates options to remove a container.
//
// See https://goo.gl/hL5IPC for more details.
type RemoveContainerOptions struct {
	// The ID of the container.
	ID string `qs:"-"`

	// A flag that indicates whether Docker should remove the volumes
	// associated to the container.
	RemoveVolumes bool `qs:"v"`

	// A flag that indicates whether Docker should remove the container
	// even if it is currently running.
	Force   bool
	Context context.Context
}

// RemoveContainer removes a container, returning an error in case of failure.
//
// See https://goo.gl/hL5IPC for more details.
func (c *Client) RemoveContainer(opts RemoveContainerOptions) error {
	path := "/containers/" + opts.ID + "?" + queryString(opts)
	resp, err := c.do("DELETE", path, doOptions{context: opts.Context})
	if err != nil {
		if e, ok := err.(*Error); ok && e.Status == http.StatusNotFound {
			return &NoSuchContainer{ID: opts.ID}
		}
		return err
	}
	resp.Body.Close()
	return nil
}

// UploadToContainerOptions is the set of options that can be used when
// uploading an archive into a container.
//
// See https://goo.gl/g25o7u for more details.
type UploadToContainerOptions struct {
	InputStream          io.Reader `json:"-" qs:"-"`
	Path                 string    `qs:"path"`
	NoOverwriteDirNonDir bool      `qs:"noOverwriteDirNonDir"`
	Context              context.Context
}

// UploadToContainer uploads a tar archive to be extracted to a path in the
// filesystem of the container.
//
// See https://goo.gl/g25o7u for more details.
func (c *Client) UploadToContainer(id string, opts UploadToContainerOptions) error {
	url := fmt.Sprintf("/containers/%s/archive?", id) + queryString(opts)

	return c.stream("PUT", url, streamOptions{
		in:      opts.InputStream,
		context: opts.Context,
	})
}

// DownloadFromContainerOptions is the set of options that can be used when
// downloading resources from a container.
//
// See https://goo.gl/W49jxK for more details.
type DownloadFromContainerOptions struct {
	OutputStream      io.Writer     `json:"-" qs:"-"`
	Path              string        `qs:"path"`
	InactivityTimeout time.Duration `qs:"-"`
	Context           context.Context
}

// DownloadFromContainer downloads a tar archive of files or folders in a container.
//
// See https://goo.gl/W49jxK for more details.
func (c *Client) DownloadFromContainer(id string, opts DownloadFromContainerOptions) error {
	url := fmt.Sprintf("/containers/%s/archive?", id) + queryString(opts)

	return c.stream("GET", url, streamOptions{
		setRawTerminal:    true,
		stdout:            opts.OutputStream,
		inactivityTimeout: opts.InactivityTimeout,
		context:           opts.Context,
	})
}

// CopyFromContainerOptions contains the set of options used for copying
// files from a container.
//
// Deprecated: Use DownloadFromContainerOptions and DownloadFromContainer instead.
type CopyFromContainerOptions struct {
	OutputStream io.Writer `json:"-"`
	Container    string    `json:"-"`
	Resource     string
	Context      context.Context `json:"-"`
}

// CopyFromContainer copies files from a container.
//
// Deprecated: Use DownloadFromContainer and DownloadFromContainer instead.
func (c *Client) CopyFromContainer(opts CopyFromContainerOptions) error {
	if opts.Container == "" {
		return &NoSuchContainer{ID: opts.Container}
	}
	if c.serverAPIVersion == nil {
		c.checkAPIVersion()
	}
	if c.serverAPIVersion != nil && c.serverAPIVersion.GreaterThanOrEqualTo(apiVersion124) {
		return errors.New("go-dockerclient: CopyFromContainer is no longer available in Docker >= 1.12, use DownloadFromContainer instead")
	}
	url := fmt.Sprintf("/containers/%s/copy", opts.Container)
	resp, err := c.do("POST", url, doOptions{
		data:    opts,
		context: opts.Context,
	})
	if err != nil {
		if e, ok := err.(*Error); ok && e.Status == http.StatusNotFound {
			return &NoSuchContainer{ID: opts.Container}
		}
		return err
	}
	defer resp.Body.Close()
	_, err = io.Copy(opts.OutputStream, resp.Body)
	return err
}

// WaitContainer blocks until the given container stops, return the exit code
// of the container status.
//
// See https://goo.gl/4AGweZ for more details.
func (c *Client) WaitContainer(id string) (int, error) {
	return c.waitContainer(id, doOptions{})
}

// WaitContainerWithContext blocks until the given container stops, return the exit code
// of the container status. The context object can be used to cancel the
// inspect request.
//
// See https://goo.gl/4AGweZ for more details.
func (c *Client) WaitContainerWithContext(id string, ctx context.Context) (int, error) {
	return c.waitContainer(id, doOptions{context: ctx})
}

func (c *Client) waitContainer(id string, opts doOptions) (int, error) {
	resp, err := c.do("POST", "/containers/"+id+"/wait", opts)
	if err != nil {
		if e, ok := err.(*Error); ok && e.Status == http.StatusNotFound {
			return 0, &NoSuchContainer{ID: id}
		}
		return 0, err
	}
	defer resp.Body.Close()
	var r struct{ StatusCode int }
	if err := json.NewDecoder(resp.Body).Decode(&r); err != nil {
		return 0, err
	}
	return r.StatusCode, nil
}

// CommitContainerOptions aggregates parameters to the CommitContainer method.
//
// See https://goo.gl/CzIguf for more details.
type CommitContainerOptions struct {
	Container  string
	Repository string `qs:"repo"`
	Tag        string
	Message    string `qs:"comment"`
	Author     string
	Changes    []string `qs:"changes"`
	Run        *Config  `qs:"-"`
	Context    context.Context
}

// CommitContainer creates a new image from a container's changes.
//
// See https://goo.gl/CzIguf for more details.
func (c *Client) CommitContainer(opts CommitContainerOptions) (*Image, error) {
	path := "/commit?" + queryString(opts)
	resp, err := c.do("POST", path, doOptions{
		data:    opts.Run,
		context: opts.Context,
	})
	if err != nil {
		if e, ok := err.(*Error); ok && e.Status == http.StatusNotFound {
			return nil, &NoSuchContainer{ID: opts.Container}
		}
		return nil, err
	}
	defer resp.Body.Close()
	var image Image
	if err := json.NewDecoder(resp.Body).Decode(&image); err != nil {
		return nil, err
	}
	return &image, nil
}

// AttachToContainerOptions is the set of options that can be used when
// attaching to a container.
//
// See https://goo.gl/JF10Zk for more details.
type AttachToContainerOptions struct {
	Container    string    `qs:"-"`
	InputStream  io.Reader `qs:"-"`
	OutputStream io.Writer `qs:"-"`
	ErrorStream  io.Writer `qs:"-"`

	// If set, after a successful connect, a sentinel will be sent and then the
	// client will block on receive before continuing.
	//
	// It must be an unbuffered channel. Using a buffered channel can lead
	// to unexpected behavior.
	Success chan struct{}

	// Use raw terminal? Usually true when the container contains a TTY.
	RawTerminal bool `qs:"-"`

	// Get container logs, sending it to OutputStream.
	Logs bool

	// Stream the response?
	Stream bool

	// Attach to stdin, and use InputStream.
	Stdin bool

	// Attach to stdout, and use OutputStream.
	Stdout bool

	// Attach to stderr, and use ErrorStream.
	Stderr bool
}

// AttachToContainer attaches to a container, using the given options.
//
// See https://goo.gl/JF10Zk for more details.
func (c *Client) AttachToContainer(opts AttachToContainerOptions) error {
	cw, err := c.AttachToContainerNonBlocking(opts)
	if err != nil {
		return err
	}
	return cw.Wait()
}

// AttachToContainerNonBlocking attaches to a container, using the given options.
// This function does not block.
//
// See https://goo.gl/NKpkFk for more details.
func (c *Client) AttachToContainerNonBlocking(opts AttachToContainerOptions) (CloseWaiter, error) {
	if opts.Container == "" {
		return nil, &NoSuchContainer{ID: opts.Container}
	}
	path := "/containers/" + opts.Container + "/attach?" + queryString(opts)
	return c.hijack("POST", path, hijackOptions{
		success:        opts.Success,
		setRawTerminal: opts.RawTerminal,
		in:             opts.InputStream,
		stdout:         opts.OutputStream,
		stderr:         opts.ErrorStream,
	})
}

// LogsOptions represents the set of options used when getting logs from a
// container.
//
// See https://goo.gl/krK0ZH for more details.
type LogsOptions struct {
	Context           context.Context
	Container         string        `qs:"-"`
	OutputStream      io.Writer     `qs:"-"`
	ErrorStream       io.Writer     `qs:"-"`
	InactivityTimeout time.Duration `qs:"-"`
	Tail              string

	Since      int64
	Follow     bool
	Stdout     bool
	Stderr     bool
	Timestamps bool

	// Use raw terminal? Usually true when the container contains a TTY.
	RawTerminal bool `qs:"-"`
}

// Logs gets stdout and stderr logs from the specified container.
//
// When LogsOptions.RawTerminal is set to false, go-dockerclient will multiplex
// the streams and send the containers stdout to LogsOptions.OutputStream, and
// stderr to LogsOptions.ErrorStream.
//
// When LogsOptions.RawTerminal is true, callers will get the raw stream on
// LogsOptions.OutputStream. The caller can use libraries such as dlog
// (github.com/ahmetalpbalkan/dlog).
//
// See https://goo.gl/krK0ZH for more details.
func (c *Client) Logs(opts LogsOptions) error {
	if opts.Container == "" {
		return &NoSuchContainer{ID: opts.Container}
	}
	if opts.Tail == "" {
		opts.Tail = "all"
	}
	path := "/containers/" + opts.Container + "/logs?" + queryString(opts)
	return c.stream("GET", path, streamOptions{
		setRawTerminal:    opts.RawTerminal,
		stdout:            opts.OutputStream,
		stderr:            opts.ErrorStream,
		inactivityTimeout: opts.InactivityTimeout,
		context:           opts.Context,
	})
}

// ResizeContainerTTY resizes the terminal to the given height and width.
//
// See https://goo.gl/FImjeq for more details.
func (c *Client) ResizeContainerTTY(id string, height, width int) error {
	params := make(url.Values)
	params.Set("h", strconv.Itoa(height))
	params.Set("w", strconv.Itoa(width))
	resp, err := c.do("POST", "/containers/"+id+"/resize?"+params.Encode(), doOptions{})
	if err != nil {
		return err
	}
	resp.Body.Close()
	return nil
}

// ExportContainerOptions is the set of parameters to the ExportContainer
// method.
//
// See https://goo.gl/yGJCIh for more details.
type ExportContainerOptions struct {
	ID                string
	OutputStream      io.Writer
	InactivityTimeout time.Duration `qs:"-"`
	Context           context.Context
}

// ExportContainer export the contents of container id as tar archive
// and prints the exported contents to stdout.
//
// See https://goo.gl/yGJCIh for more details.
func (c *Client) ExportContainer(opts ExportContainerOptions) error {
	if opts.ID == "" {
		return &NoSuchContainer{ID: opts.ID}
	}
	url := fmt.Sprintf("/containers/%s/export", opts.ID)
	return c.stream("GET", url, streamOptions{
		setRawTerminal:    true,
		stdout:            opts.OutputStream,
		inactivityTimeout: opts.InactivityTimeout,
		context:           opts.Context,
	})
}

// PruneContainersOptions specify parameters to the PruneContainers function.
//
// See https://goo.gl/wnkgDT for more details.
type PruneContainersOptions struct {
	Filters map[string][]string
	Context context.Context
}

// PruneContainersResults specify results from the PruneContainers function.
//
// See https://goo.gl/wnkgDT for more details.
type PruneContainersResults struct {
	ContainersDeleted []string
	SpaceReclaimed    int64
}

// PruneContainers deletes containers which are stopped.
//
// See https://goo.gl/wnkgDT for more details.
func (c *Client) PruneContainers(opts PruneContainersOptions) (*PruneContainersResults, error) {
	path := "/containers/prune?" + queryString(opts)
	resp, err := c.do("POST", path, doOptions{context: opts.Context})
	if err != nil {
		return nil, err
	}
	defer resp.Body.Close()
	var results PruneContainersResults
	if err := json.NewDecoder(resp.Body).Decode(&results); err != nil {
		return nil, err
	}
	return &results, nil
}

// NoSuchContainer is the error returned when a given container does not exist.
type NoSuchContainer struct {
	ID  string
	Err error
}

func (err *NoSuchContainer) Error() string {
	if err.Err != nil {
		return err.Err.Error()
	}
	return "No such container: " + err.ID
}

// ContainerAlreadyRunning is the error returned when a given container is
// already running.
type ContainerAlreadyRunning struct {
	ID string
}

func (err *ContainerAlreadyRunning) Error() string {
	return "Container already running: " + err.ID
}

// ContainerNotRunning is the error returned when a given container is not
// running.
type ContainerNotRunning struct {
	ID string
}

func (err *ContainerNotRunning) Error() string {
	return "Container not running: " + err.ID
}<|MERGE_RESOLUTION|>--- conflicted
+++ resolved
@@ -16,11 +16,7 @@
 	"strings"
 	"time"
 
-<<<<<<< HEAD
-	"github.com/docker/go-units"
-=======
 	units "github.com/docker/go-units"
->>>>>>> aba7fa52
 )
 
 // ErrContainerAlreadyExists is the error returned by CreateContainer when the
